<!doctype html>
<html lang="en">
  <head>
    <meta charset="UTF-8" />
    <meta name="viewport" content="width=device-width, initial-scale=1.0" />
    <title>Blue Banded Bee - Dashboard</title>
    <link rel="stylesheet" href="/styles/app.css" />

    <!-- Sentry Error Monitoring & Performance -->
    <script
      src="https://browser.sentry-cdn.com/8.45.0/bundle.tracing.replay.min.js"
      crossorigin="anonymous"
    ></script>
    <script>
      Sentry.init({
        dsn: "https://04f57d1dedc67f307cef525b1b1551a6@o4509113950928896.ingest.us.sentry.io/4509113952370688",
        environment:
          window.location.hostname === "app.bluebandedbee.co"
            ? "production"
            : "development",

        // Performance Monitoring
        tracesSampleRate: 0.1, // 10% of transactions

        // Session Replay - records user sessions when errors occur
        replaysSessionSampleRate: 0, // Don't record all sessions
        replaysOnErrorSampleRate: 1.0, // Record 100% of sessions with errors

        // User context
        beforeSend(event) {
          return event;
        },

        // Ignore certain errors
        ignoreErrors: [
          // Browser extensions
          "ResizeObserver loop limit exceeded",
          "Non-Error promise rejection captured",
          // Network errors that are expected
          /Failed to fetch/,
          /NetworkError/,
          /Load failed/,
        ],
      });
    </script>

    <script src="/js/core.js?v=20251222" defer></script>

    <style>
      body {
        font-family:
          -apple-system, BlinkMacSystemFont, "Segoe UI", Roboto, sans-serif;
        margin: 0;
        padding: 0;
        background: #f5f7fa;
        min-height: 100vh;
      }

      .page-header {
        background: white;
        border-bottom: 1px solid #e5e7eb;
        padding: 24px 0;
        position: sticky;
        top: 0;
        z-index: 100;
        box-shadow: 0 1px 3px rgba(0, 0, 0, 0.1);
      }

      .page-header .container {
        max-width: 1200px;
        margin: 0 auto;
        padding: 0 24px;
        display: flex;
        justify-content: space-between;
        align-items: center;
      }

      .page-title {
        display: flex;
        align-items: center;
        gap: 12px;
        margin: 0;
        font-size: 1.5rem;
        font-weight: 700;
        color: #1a1a1a;
      }

      .bee-icon {
        font-size: 1.8rem;
      }

      .page-nav {
        display: flex;
        gap: 24px;
        align-items: center;
      }

      .nav-link {
        color: #6b7280;
        text-decoration: none;
        font-weight: 500;
        transition: color 0.2s ease;
      }

      .nav-link:hover,
      .nav-link.active {
        color: #3b82f6;
      }

      .user-menu {
        display: flex;
        align-items: center;
        gap: 12px;
      }

      .auth-buttons {
        display: flex;
        gap: 8px;
      }

      .user-info {
        display: flex;
        align-items: center;
        gap: 12px;
        font-size: 14px;
      }

      .bb-button {
        padding: 8px 16px;
        border-radius: 6px;
        border: none;
        font-size: 14px;
        font-weight: 500;
        cursor: pointer;
        transition: all 0.2s ease;
      }

      .bb-button-primary {
        background: #3b82f6;
        color: white;
      }

      .bb-button-primary:hover {
        background: #2563eb;
      }

      .bb-button-outline {
        background: transparent;
        color: #6b7280;
        border: 1px solid #d1d5db;
      }

      .bb-button-outline:hover {
        background: #f9fafb;
        border-color: #9ca3af;
      }

      .user-avatar {
        width: 32px;
        height: 32px;
        border-radius: 50%;
        background: #3b82f6;
        color: white;
        display: flex;
        align-items: center;
        justify-content: center;
        font-weight: 600;
        font-size: 14px;
      }

      .main-content {
        max-width: 1200px;
        margin: 0 auto;
        padding: 24px;
      }

      .dashboard-actions {
        display: flex;
        justify-content: space-between;
        align-items: center;
        margin-bottom: 24px;
        padding: 20px;
        background: white;
        border-radius: 12px;
        box-shadow: 0 2px 8px rgba(0, 0, 0, 0.1);
      }

      .dashboard-filters {
        display: flex;
        gap: 16px;
        align-items: center;
      }

      .filter-group {
        display: flex;
        flex-direction: column;
        gap: 4px;
      }

      .filter-label {
        font-size: 12px;
        font-weight: 500;
        color: #6b7280;
        text-transform: uppercase;
        letter-spacing: 0.5px;
      }

      .filter-select {
        padding: 8px 12px;
        border: 1px solid #d1d5db;
        border-radius: 6px;
        font-size: 14px;
        background: white;
        color: #374151;
      }

      .filter-select:focus {
        outline: none;
        border-color: #3b82f6;
        box-shadow: 0 0 0 3px rgba(59, 130, 246, 0.1);
      }

      .filter-tabs {
        display: flex;
        gap: 8px;
        align-items: center;
      }

      .filter-tab {
        padding: 8px 16px;
        border-radius: 6px;
        text-decoration: none;
        color: #6b7280;
        font-weight: 500;
        cursor: pointer;
        transition: all 0.2s ease;
        border: 1px solid #d1d5db;
      }

      .filter-tab:hover {
        background-color: #f3f4f6;
        border-color: #9ca3af;
      }

      .filter-tab.active {
        background-color: #3b82f6;
        color: white;
        border-color: #3b82f6;
      }

      .page-actions {
        display: flex;
        gap: 12px;
      }

      .status-indicator {
        display: inline-flex;
        align-items: center;
        gap: 6px;
        font-size: 12px;
        color: #6b7280;
      }

      .status-dot {
        width: 8px;
        height: 8px;
        border-radius: 50%;
        background: #22c55e;
        animation: pulse 2s infinite;
      }

      @keyframes pulse {
        0%,
        100% {
          opacity: 1;
        }
        50% {
          opacity: 0.5;
        }
      }

      /* Job status visual enhancements */
      .job-running {
        border-left: 4px solid #3b82f6;
        background: linear-gradient(135deg, #f8fafc 0%, #f1f5f9 100%);
      }

      .job-completed {
        border-left: 4px solid #22c55e;
      }

      .job-failed {
        border-left: 4px solid #ef4444;
      }

      .job-cancelled {
        border-left: 4px solid #6b7280;
        opacity: 0.7;
      }

      .progress-pulsing {
        animation: progressPulse 2s ease-in-out infinite;
      }

      @keyframes progressPulse {
        0%,
        100% {
          opacity: 1;
          transform: scaleY(1);
        }
        50% {
          opacity: 0.8;
          transform: scaleY(0.95);
        }
      }

      .bb-btn {
        padding: 8px 16px;
        border-radius: 6px;
        border: none;
        font-weight: 500;
        cursor: pointer;
        transition: all 0.2s ease;
        display: inline-flex;
        align-items: center;
        gap: 6px;
        text-decoration: none;
      }

      .bb-btn-primary {
        background: #3b82f6;
        color: white;
      }

      .bb-btn-primary:hover {
        background: #2563eb;
      }

      .bb-btn-secondary {
        background: #f3f4f6;
        color: #374151;
      }

      .bb-btn-secondary:hover {
        background: #e5e7eb;
      }

      .bb-status-running {
        background: #dbeafe;
        color: #1d4ed8;
      }
      .bb-status-completed {
        background: #dcfce7;
        color: #16a34a;
      }
      .bb-status-failed {
        background: #fee2e2;
        color: #dc2626;
      }
      .bb-status-pending {
        background: #fef3c7;
        color: #d97706;
      }
      .bb-status-cancelled {
        background: #f3f4f6;
        color: #6b7280;
      }

      .bb-stats-grid {
        display: grid;
        grid-template-columns: repeat(auto-fit, minmax(200px, 1fr));
        gap: 20px;
        margin-bottom: 30px;
      }

      .bb-stat-card {
        background: white;
        padding: 24px;
        border-radius: 12px;
        box-shadow: 0 2px 8px rgba(0, 0, 0, 0.1);
        text-align: center;
        border: 1px solid #f0f0f0;
      }

      .bb-stat-value {
        font-size: 2.5em;
        font-weight: 700;
        margin-bottom: 8px;
        color: #1a1a1a;
      }

      .bb-stat-label {
        color: #666;
        font-size: 14px;
        font-weight: 500;
        text-transform: uppercase;
        letter-spacing: 0.5px;
      }

      .bb-jobs-section {
        background: white;
        border-radius: 12px;
        box-shadow: 0 2px 8px rgba(0, 0, 0, 0.1);
        overflow: hidden;
        margin-bottom: 30px;
      }

      .bb-section-header {
        display: flex;
        justify-content: space-between;
        align-items: center;
        padding: 24px 24px 0 24px;
        margin-bottom: 20px;
      }

      .bb-section-header h3 {
        margin: 0;
        font-size: 1.25em;
        font-weight: 600;
      }

      .bb-section-actions {
        display: flex;
        gap: 12px;
      }

      .bb-jobs-list {
        padding: 0 24px 24px 24px;
      }

      .bb-job-card {
        background: #f8f9fa;
        border: 1px solid #e9ecef;
        border-radius: 8px;
        padding: 20px;
        margin-bottom: 16px;
      }

      .bb-schedule-info {
        display: flex;
        gap: 12px;
        align-items: center;
        font-size: 14px;
        color: #6b7280;
      }

      .bb-schedule-status {
        padding: 4px 8px;
        border-radius: 4px;
        font-size: 12px;
        font-weight: 500;
      }

      .bb-schedule-enabled {
        background: #d1fae5;
        color: #065f46;
      }

      .bb-schedule-disabled {
        background: #fee2e2;
        color: #991b1b;
      }

      .bb-job-header {
        display: flex;
        justify-content: space-between;
        align-items: center;
        margin-bottom: 16px;
      }

      .bb-job-domain {
        font-weight: 600;
        font-size: 1.1em;
        color: #1a1a1a;
      }

      .bb-job-status {
        padding: 6px 12px;
        border-radius: 20px;
        font-size: 12px;
        font-weight: 600;
        text-transform: uppercase;
      }

      .bb-job-progress {
        margin-bottom: 16px;
      }

      .bb-progress-bar {
        width: 100%;
        height: 8px;
        background: #e5e7eb;
        border-radius: 4px;
        overflow: hidden;
        margin-bottom: 8px;
      }

      .bb-progress-fill {
        height: 100%;
        background: linear-gradient(90deg, #3b82f6, #1d4ed8);
        transition: width 0.3s ease;
      }

      .bb-job-details {
        font-size: 14px;
        color: #6b7280;
      }

      .bb-job-footer {
        display: flex;
        justify-content: space-between;
        align-items: center;
        font-size: 14px;
      }

      .bb-job-started {
        color: #6b7280;
      }

      .bb-job-actions {
        display: flex;
        gap: 8px;
      }

      .bb-job-link {
        background: none;
        border: none;
        color: #3b82f6;
        cursor: pointer;
        text-decoration: underline;
        font-size: 14px;
        margin-right: 12px;
      }

      .bb-job-link:hover {
        color: #2563eb;
      }

      .bb-job-link[data-bb-show-if],
      .bb-job-link[bbb-show],
      .bb-job-link[bbb-hide],
      .bb-job-link[bbb-if] {
        display: none;
      }

      /* Modal Styles */
      .bb-modal {
        position: fixed;
        top: 0;
        left: 0;
        width: 100%;
        height: 100%;
        background: rgba(0, 0, 0, 0.5);
        display: none;
        align-items: center;
        justify-content: center;
        z-index: 1000;
      }

      .bb-modal.show {
        display: flex;
      }

      .bb-modal-content {
        background: white;
        border-radius: 12px;
        padding: 32px;
        max-width: 800px;
        width: 90%;
        max-height: 80vh;
        overflow-y: auto;
        box-shadow: 0 20px 25px -5px rgba(0, 0, 0, 0.1);
      }

      .bb-modal-header {
        display: flex;
        justify-content: space-between;
        align-items: center;
        margin-bottom: 24px;
        padding-bottom: 16px;
        border-bottom: 1px solid #e5e7eb;
      }

      .bb-modal-title {
        font-size: 1.5rem;
        font-weight: 600;
        margin: 0;
      }

      .bb-modal-close {
        background: none;
        border: none;
        font-size: 24px;
        cursor: pointer;
        color: #6b7280;
      }

      .bb-modal-close:hover {
        color: #374151;
      }

      .bb-modal-section {
        margin-bottom: 24px;
      }

      .bb-modal-section-title {
        font-size: 1.1rem;
        font-weight: 600;
        margin-bottom: 12px;
        color: #374151;
      }

      .bb-job-info-grid {
        display: grid;
        grid-template-columns: repeat(auto-fit, minmax(200px, 1fr));
        gap: 16px;
        margin-bottom: 24px;
      }

      .bb-info-item {
        background: #f9fafb;
        padding: 16px;
        border-radius: 8px;
        border: 1px solid #e5e7eb;
      }

      .bb-info-label {
        font-size: 12px;
        font-weight: 500;
        color: #6b7280;
        text-transform: uppercase;
        letter-spacing: 0.5px;
        margin-bottom: 4px;
      }

      .bb-info-value {
        font-size: 16px;
        font-weight: 600;
        color: #1f2937;
      }

      .bb-tasks-table {
        width: 100%;
        border-collapse: collapse;
        margin-top: 16px;
      }

      .bb-tasks-table th,
      .bb-tasks-table td {
        padding: 12px;
        text-align: left;
        border-bottom: 1px solid #e5e7eb;
      }

      .bb-tasks-table th {
        background: #f9fafb;
        font-weight: 600;
        color: #374151;
        font-size: 14px;
      }

      .bb-tasks-table td {
        font-size: 14px;
        color: #6b7280;
      }

      .bb-task-path {
        font-family: "Monaco", "Menlo", monospace;
        background: #f3f4f6;
        padding: 4px 8px;
        border-radius: 4px;
        font-size: 12px;
      }

      .bb-task-status {
        padding: 4px 8px;
        border-radius: 12px;
        font-size: 11px;
        font-weight: 600;
        text-transform: uppercase;
      }

      .bb-loading {
        display: flex;
        align-items: center;
        justify-content: center;
        padding: 40px;
        color: #6b7280;
      }

      .bb-error {
        color: #dc2626;
        background: #fee2e2;
        padding: 12px 16px;
        border-radius: 8px;
        margin: 16px 0;
      }

      .loading {
        color: #6b7280;
        font-style: italic;
      }

      /* Authentication Modal Styles */
      .bb-auth-form {
        padding: 8px 0;
      }

      .bb-form-group {
        margin-bottom: 20px;
      }

      .bb-form-group label {
        display: block;
        margin-bottom: 6px;
        font-weight: 500;
        color: #374151;
        font-size: 14px;
      }

      .bb-form-input {
        width: 100%;
        padding: 12px 16px;
        border: 1px solid #d1d5db;
        border-radius: 6px;
        font-size: 14px;
        background: white;
        color: #374151;
        box-sizing: border-box;
      }

      .bb-form-input:focus {
        outline: none;
        border-color: #3b82f6;
        box-shadow: 0 0 0 3px rgba(59, 130, 246, 0.1);
      }

      .bb-button-full {
        width: 100%;
        margin-bottom: 16px;
      }

      .bb-auth-divider {
        text-align: center;
        margin: 24px 0;
        position: relative;
        color: #6b7280;
        font-size: 14px;
      }

      .bb-auth-divider::before {
        content: "";
        position: absolute;
        top: 50%;
        left: 0;
        right: 0;
        height: 1px;
        background: #e5e7eb;
        z-index: 1;
      }

      .bb-auth-divider span {
        background: white;
        padding: 0 16px;
        position: relative;
        z-index: 2;
      }

      .bb-social-buttons {
        display: flex;
        flex-direction: column;
        gap: 12px;
        margin-bottom: 24px;
      }

      .bb-social-btn {
        display: flex;
        align-items: center;
        justify-content: center;
        gap: 12px;
        position: relative;
      }

      .bb-social-icon {
        width: 20px;
        height: 20px;
        display: flex;
        align-items: center;
        justify-content: center;
        font-weight: bold;
        font-size: 12px;
      }

      .bb-auth-links {
        text-align: center;
      }

      .bb-auth-links a {
        color: #3b82f6;
        text-decoration: none;
        font-size: 14px;
        display: block;
        margin-bottom: 8px;
      }

      .bb-auth-links a:hover {
        text-decoration: underline;
      }

      .bb-auth-loading {
        text-align: center;
        padding: 40px 20px;
      }

      .bb-spinner {
        width: 32px;
        height: 32px;
        border: 3px solid #e5e7eb;
        border-top: 3px solid #3b82f6;
        border-radius: 50%;
        animation: spin 1s linear infinite;
        margin: 0 auto 16px;
      }

      @keyframes spin {
        0% {
          transform: rotate(0deg);
        }
        100% {
          transform: rotate(360deg);
        }
      }

      .bb-auth-error {
        background: #fee2e2;
        color: #dc2626;
        padding: 12px 16px;
        border-radius: 6px;
        margin-bottom: 16px;
        font-size: 14px;
        border: 1px solid #fecaca;
      }

      /* Password Strength Indicator */
      .bb-password-strength {
        margin-top: 8px;
        padding: 12px;
        background: #f9fafb;
        border-radius: 6px;
        border: 1px solid #e5e7eb;
      }

      .bb-strength-meter {
        width: 100%;
        height: 8px;
        background: #e5e7eb;
        border-radius: 4px;
        overflow: hidden;
        margin-bottom: 8px;
      }

      .bb-strength-fill {
        height: 100%;
        transition: all 0.3s ease;
        border-radius: 4px;
      }

      .bb-strength-fill.weak {
        width: 25%;
        background: #ef4444;
      }

      .bb-strength-fill.fair {
        width: 50%;
        background: #f59e0b;
      }

      .bb-strength-fill.good {
        width: 75%;
        background: #eab308;
      }

      .bb-strength-fill.strong {
        width: 100%;
        background: #22c55e;
      }

      .bb-strength-text {
        font-size: 12px;
        font-weight: 600;
        margin-bottom: 4px;
      }

      .bb-strength-text.weak {
        color: #ef4444;
      }

      .bb-strength-text.fair {
        color: #f59e0b;
      }

      .bb-strength-text.good {
        color: #eab308;
      }

      .bb-strength-text.strong {
        color: #22c55e;
      }

      .bb-strength-feedback {
        font-size: 11px;
        color: #6b7280;
        line-height: 1.4;
      }

      /* Field validation states */
      .bb-field-valid {
        border-color: #22c55e !important;
        box-shadow: 0 0 0 3px rgba(34, 197, 94, 0.1) !important;
      }

      .bb-field-invalid {
        border-color: #ef4444 !important;
        box-shadow: 0 0 0 3px rgba(239, 68, 68, 0.1) !important;
      }

      .bb-field-error {
        color: #dc2626;
        font-size: 12px;
        margin-top: 4px;
      }

      /* Global notification system */
      .bb-notification {
        position: fixed;
        top: 20px;
        right: 20px;
        max-width: 400px;
        z-index: 10000;
        transform: translateX(100%);
        transition: transform 0.3s ease;
        opacity: 0;
      }

      .bb-notification-show {
        transform: translateX(0);
        opacity: 1;
      }

      .bb-notification-content {
        display: flex;
        align-items: center;
        gap: 12px;
        padding: 16px 20px;
        border-radius: 8px;
        box-shadow: 0 4px 12px rgba(0, 0, 0, 0.15);
        font-size: 14px;
        font-weight: 500;
      }

      .bb-notification-error .bb-notification-content {
        background: #fee2e2;
        color: #dc2626;
        border: 1px solid #fecaca;
      }

      .bb-notification-success .bb-notification-content {
        background: #dcfce7;
        color: #16a34a;
        border: 1px solid #bbf7d0;
      }

      .bb-notification-info .bb-notification-content {
        background: #dbeafe;
        color: #1d4ed8;
        border: 1px solid #bfdbfe;
      }

      .bb-notification-icon {
        font-size: 16px;
        flex-shrink: 0;
      }

      .bb-notification-message {
        flex: 1;
        line-height: 1.4;
      }

      .bb-notification-close {
        background: none;
        border: none;
        font-size: 18px;
        font-weight: bold;
        cursor: pointer;
        color: inherit;
        opacity: 0.7;
        transition: opacity 0.2s ease;
        padding: 0;
        width: 20px;
        height: 20px;
        display: flex;
        align-items: center;
        justify-content: center;
      }

      .bb-notification-close:hover {
        opacity: 1;
      }

      /* Organisation Switcher Styles */
      .bb-org-switcher {
        position: relative;
        display: inline-block;
      }

      .bb-org-switcher-btn {
        display: flex;
        align-items: center;
        gap: 6px;
        padding: 6px 12px;
        background: #f3f4f6;
        border: 1px solid #e5e7eb;
        border-radius: 6px;
        cursor: pointer;
        font-size: 13px;
        color: #374151;
        transition: all 0.2s ease;
      }

      .bb-org-switcher-btn:hover {
        background: #e5e7eb;
        border-color: #d1d5db;
      }

      .bb-org-name {
        max-width: 150px;
        overflow: hidden;
        text-overflow: ellipsis;
        white-space: nowrap;
        font-weight: 500;
      }

      .bb-org-chevron {
        font-size: 10px;
        color: #6b7280;
        transition: transform 0.2s ease;
      }

      .bb-org-switcher.open .bb-org-chevron {
        transform: rotate(180deg);
      }

      .bb-org-dropdown {
        position: absolute;
        top: 100%;
        right: 0;
        margin-top: 4px;
        background: white;
        border: 1px solid #e5e7eb;
        border-radius: 8px;
        box-shadow: 0 4px 12px rgba(0, 0, 0, 0.15);
        min-width: 220px;
        z-index: 1000;
        display: none;
      }

      .bb-org-switcher.open .bb-org-dropdown {
        display: block;
      }

      .bb-org-dropdown-header {
        padding: 12px 16px;
        font-size: 12px;
        font-weight: 600;
        color: #6b7280;
        text-transform: uppercase;
        letter-spacing: 0.5px;
        border-bottom: 1px solid #e5e7eb;
      }

      .bb-org-list {
        max-height: 240px;
        overflow-y: auto;
      }

      .bb-org-item {
        display: flex;
        align-items: center;
        justify-content: space-between;
        padding: 12px 16px;
        cursor: pointer;
        transition: background 0.2s ease;
        border: none;
        background: none;
        width: 100%;
        text-align: left;
        font-size: 14px;
        color: #374151;
      }

      .bb-org-item:hover {
        background: #f3f4f6;
      }

      .bb-org-item.active {
        background: #eff6ff;
        color: #1d4ed8;
      }

      .bb-org-item.active::after {
        content: "✓";
        color: #1d4ed8;
        font-weight: bold;
      }

      .bb-org-item-name {
        overflow: hidden;
        text-overflow: ellipsis;
        white-space: nowrap;
      }

      .bb-org-divider {
        color: #d1d5db;
        margin: 0 4px;
      }

      .bb-org-single {
        padding: 6px 12px;
        font-size: 13px;
        color: #374151;
        font-weight: 500;
      }

      .bb-org-dropdown-footer {
        border-top: 1px solid #e5e7eb;
        padding: 8px;
      }

      .bb-org-create-btn {
        width: 100%;
        padding: 10px 12px;
        background: #f3f4f6;
        border: 1px dashed #d1d5db;
        border-radius: 6px;
        color: #4b5563;
        font-size: 13px;
        cursor: pointer;
        transition: all 0.2s ease;
      }

      .bb-org-create-btn:hover {
        background: #e5e7eb;
        border-color: #9ca3af;
        color: #374151;
      }

      /* Dropdown menu styles */
      .bb-dropdown {
        position: relative;
        display: inline-block;
      }

      .bb-dropdown-menu {
        position: absolute;
        top: 100%;
        right: 0;
        margin-top: 4px;
        background: white;
        border: 1px solid #e5e7eb;
        border-radius: 6px;
        box-shadow:
          0 4px 6px -1px rgba(0, 0, 0, 0.1),
          0 2px 4px -1px rgba(0, 0, 0, 0.06);
        min-width: 160px;
        z-index: 10;
        display: none;
      }

      .bb-dropdown-menu.show {
        display: block;
      }

      .bb-dropdown-item {
        display: block;
        width: 100%;
        padding: 8px 16px;
        text-align: left;
        background: none;
        border: none;
        cursor: pointer;
        font-size: 14px;
        color: #374151;
        transition: background-color 0.2s;
      }

      .bb-dropdown-item:hover {
        background-color: #f3f4f6;
      }

      .bb-dropdown-item:first-child {
        border-radius: 5px 5px 0 0;
      }

      .bb-dropdown-item:last-child {
        border-radius: 0 0 5px 5px;
      }

      .bb-dropdown-divider {
        height: 1px;
        background: #e5e7eb;
        margin: 6px 0;
      }

      @media (max-width: 768px) {
        .page-header .container {
          padding: 0 16px;
        }

        .page-nav {
          display: none;
        }

        .main-content {
          padding: 16px;
        }

        .dashboard-actions {
          flex-direction: column;
          align-items: stretch;
          gap: 16px;
        }

        .dashboard-filters {
          justify-content: space-between;
        }

        .page-actions {
          justify-content: center;
        }
      }

      /* Analysis sections styles */
      .bb-analysis-section {
        background: white;
        border-radius: 8px;
        padding: 24px;
        margin-bottom: 24px;
        box-shadow: 0 1px 3px rgba(0, 0, 0, 0.1);
      }

      .bb-analysis-card {
        border: 1px solid #e5e7eb;
        border-radius: 6px;
        padding: 16px;
        margin-bottom: 12px;
        background: #fafbfc;
      }

      .bb-analysis-card:last-child {
        margin-bottom: 0;
      }

      .bb-analysis-header {
        display: flex;
        justify-content: space-between;
        align-items: flex-start;
        margin-bottom: 8px;
      }

      .bb-analysis-url {
        font-family: "Monaco", "Consolas", monospace;
        font-size: 0.9rem;
        font-weight: 500;
        color: #1f2937;
        word-break: break-all;
      }

      .bb-analysis-metric {
        font-size: 0.9rem;
        color: #6b7280;
        white-space: nowrap;
      }

      .bb-analysis-details {
        display: flex;
        justify-content: space-between;
        align-items: center;
        font-size: 0.85rem;
        color: #9ca3af;
      }

      .bb-analysis-domain {
        color: #059669;
        font-weight: 500;
      }

      .bb-redirect-url {
        font-family: "Monaco", "Consolas", monospace;
        font-size: 0.85rem;
        color: #dc2626;
        word-break: break-all;
        margin-top: 4px;
      }

      .bb-analysis-empty {
        text-align: center;
        color: #6b7280;
        font-style: italic;
        padding: 32px 16px;
      }

      /* Info Icon & Tooltip Styles */
      .bb-info-icon {
        display: inline-flex;
        align-items: center;
        justify-content: center;
        width: 1em;
        height: 1em;
        margin-left: 0.2em;
        margin-top: -0.7em;
        color: #6b7280;
        cursor: help;
        user-select: none;
        transition: color 0.2s;
        vertical-align: middle;
        line-height: 0;
      }

      .bb-info-icon svg {
        width: 100%;
        height: 100%;
        display: block;
        fill: currentColor;
      }

      .bb-info-icon:hover {
        color: #2563eb;
      }
      /* Mobile/click popup tooltip */
      .bb-tooltip-popup {
        position: fixed;
        background: #ffffff;
        border: 1px solid #e5e7eb;
        border-radius: 8px;
        padding: 16px;
        max-width: 360px;
        box-shadow:
          0 10px 15px -3px rgba(0, 0, 0, 0.1),
          0 4px 6px -2px rgba(0, 0, 0, 0.05);
        z-index: 10000;
        font-size: 14px;
        line-height: 1.6;
        color: #374151;
      }

      .bb-tooltip-popup a {
        color: #2563eb;
        text-decoration: underline;
      }

      .bb-tooltip-popup a:hover {
        color: #1d4ed8;
      }

      .bb-tooltip-close {
        position: absolute;
        top: 8px;
        right: 8px;
        background: transparent;
        border: none;
        font-size: 24px;
        color: #9ca3af;
        cursor: pointer;
        padding: 0;
        width: 24px;
        height: 24px;
        line-height: 24px;
        text-align: center;
      }

      .bb-tooltip-close:hover {
        color: #374151;
      }
    </style>

    <!-- Google tag (gtag.js) -->
    <script
      async
      src="https://www.googletagmanager.com/gtag/js?id=G-D990P29YMF"
    ></script>
    <script>
      window.dataLayer = window.dataLayer || [];
      function gtag() {
        dataLayer.push(arguments);
      }
      gtag("js", new Date());

      gtag("config", "G-D990P29YMF");
    </script>
  </head>

  <body class="page-dashboard">
    <!-- Page Header -->
    <header class="page-header">
      <div class="container">
        <h1 class="page-title">
          <span class="bee-icon">🐝</span>
          Blue Banded Bee
        </h1>

        <div class="user-menu">
          <div class="status-indicator">
            <span class="status-dot"></span>
            <span>Live</span>
          </div>

          <!-- Show when logged out -->
          <div bbb-auth="guest" class="auth-buttons">
            <button
              id="loginBtn"
              class="bb-button bb-button-primary"
              aria-label="Sign in to your account"
            >
              Sign In
            </button>
          </div>

          <!-- Show when logged in -->
          <div bbb-auth="required" class="user-info">
            <!-- Organisation Switcher -->
            <div class="bb-org-switcher" id="orgSwitcher">
              <button
                class="bb-org-switcher-btn"
                id="orgSwitcherBtn"
                aria-label="Switch organisation"
                aria-expanded="false"
                aria-haspopup="true"
              >
                <span class="bb-org-name" id="currentOrgName">Loading...</span>
                <span class="bb-org-chevron">▼</span>
              </button>
              <div class="bb-org-dropdown" id="orgDropdown">
                <div class="bb-org-dropdown-header">Switch Organisation</div>
                <div class="bb-org-list" id="orgList">
                  <!-- Populated dynamically -->
                </div>
                <div class="bb-org-dropdown-footer">
                  <button
                    class="bb-org-create-btn"
                    id="createOrgBtn"
                    aria-label="Create a new organisation"
                  >
                    + Create Organisation
                  </button>
                </div>
              </div>
            </div>
            <span class="bb-org-divider">|</span>
            <span id="userEmail">Loading...</span>
            <div class="user-avatar" id="userAvatar">?</div>
            <!-- Notifications/Settings Button -->
            <button
              id="notificationsBtn"
              class="bb-button bb-button-outline"
              style="margin-right: 8px"
              aria-label="Notification settings"
            >
              🔔 Notifications
            </button>
            <!-- Admin: Reset Database Button (only show for system admins) -->
            <button
              id="resetDbBtn"
              class="bb-button bb-button-outline"
              style="
                margin-right: 8px;
                background-color: #dc2626;
                color: white;
                display: none;
              "
              title="Delete all jobs and tasks - USE WITH CAUTION"
              aria-label="Reset database - delete all jobs and tasks"
            >
              Reset DB
            </button>
            <button
              id="logoutBtn"
              class="bb-button bb-button-outline"
              aria-label="Sign out of your account"
            >
              Sign Out
            </button>
          </div>
        </div>
      </div>
    </header>

    <!-- Main Content -->
    <main class="main-content">
      <!-- Job Creation Form -->
      <div
        style="
          background: white;
          border-radius: 12px;
          box-shadow: 0 2px 8px rgba(0, 0, 0, 0.1);
          margin-bottom: 24px;
          padding: 24px;
        "
      >
        <h2
          style="
            margin: 0 0 16px 0;
            font-size: 1.25rem;
            font-weight: 600;
            color: #374151;
          "
        >
          Start Cache Warming
        </h2>

        <form
          id="dashboardJobForm"
          style="
            display: grid;
            grid-template-columns: 1fr 120px 140px 140px auto;
            gap: 16px;
            align-items: end;
          "
        >
          <div>
            <label
              style="
                display: block;
                margin-bottom: 6px;
                font-weight: 500;
                color: #374151;
                font-size: 14px;
              "
              >Domain</label
            >
            <input
              type="text"
              id="dashboardDomain"
              name="domain"
              required
              placeholder="example.com"
              aria-label="Domain to crawl"
              style="
                width: 100%;
                padding: 12px 16px;
                border: 1px solid #d1d5db;
                border-radius: 6px;
                font-size: 14px;
                background: white;
                color: #374151;
                box-sizing: border-box;
              "
            />
          </div>

          <div>
            <label
              style="
                display: block;
                margin-bottom: 6px;
                font-weight: 500;
                color: #374151;
                font-size: 14px;
              "
              >Max Pages</label
            >
            <input
              type="number"
              id="dashboardMaxPages"
              name="max_pages"
              min="0"
              max="10000"
              value="0"
              aria-label="Maximum number of pages to crawl"
              style="
                width: 100%;
                padding: 12px 16px;
                border: 1px solid #d1d5db;
                border-radius: 6px;
                font-size: 14px;
                background: white;
                color: #374151;
                box-sizing: border-box;
              "
            />
          </div>

          <div>
            <label
              style="
                display: block;
                margin-bottom: 6px;
                font-weight: 500;
                color: #374151;
                font-size: 14px;
              "
              >Concurrency</label
            >
            <select
              class="filter-select"
              id="dashboardConcurrency"
              name="concurrency"
              aria-label="Concurrency level for crawling"
              style="
                width: 100%;
                padding: 12px;
                border: 1px solid #d1d5db;
                border-radius: 6px;
                font-size: 14px;
                background: white;
              "
            >
              <option value="default" selected>Default</option>
              <option value="1">1</option>
              <option value="2">2</option>
              <option value="3">3</option>
              <option value="4">4</option>
              <option value="5">5</option>
              <option value="10">10</option>
              <option value="15">15</option>
              <option value="20">20</option>
              <option value="25">25</option>
              <option value="30">30</option>
              <option value="40">40</option>
              <option value="50">50</option>
              <option value="75">75</option>
              <option value="100">100</option>
            </select>
          </div>

          <div>
            <label
              style="
                display: block;
                margin-bottom: 6px;
                font-weight: 500;
                color: #374151;
                font-size: 14px;
              "
              >Schedule</label
            >
            <select
              class="filter-select"
              id="dashboardScheduleInterval"
              name="schedule_interval_hours"
              aria-label="Schedule frequency for recurring jobs"
              style="
                width: 100%;
                padding: 12px;
                border: 1px solid #d1d5db;
                border-radius: 6px;
                font-size: 14px;
                background: white;
              "
            >
              <option value="">Run once</option>
              <option value="6">Every 6 hours</option>
              <option value="12">Every 12 hours</option>
              <option value="24">Every 24 hours</option>
              <option value="48">Every 48 hours</option>
            </select>
          </div>

          <button
            type="submit"
            class="bb-button bb-button-primary"
            style="padding: 12px 24px; white-space: nowrap"
            aria-label="Start cache warming crawl"
          >
            Start Crawl
          </button>
        </form>
      </div>

      <!-- Dashboard Controls -->
      <div class="dashboard-actions">
        <div class="dashboard-filters">
          <div class="filter-group">
            <label class="filter-label">Date Range</label>
            <select
              class="filter-select"
              id="dateRange"
              aria-label="Filter jobs by date range"
            >
              <option value="last_hour">Last Hour</option>
              <option value="today" selected>Today</option>
              <option value="last_24_hours">Last 24 Hours</option>
              <option value="yesterday">Yesterday</option>
              <option value="last7">Last 7 Days</option>
              <option value="last30">Last 30 Days</option>
              <option value="last90">Last 90 Days</option>
              <option value="all">All Time</option>
            </select>
          </div>
        </div>

        <div class="page-actions">
          <button
            class="bb-btn bb-btn-secondary"
            bbb-action="refresh-dashboard"
            aria-label="Refresh dashboard data"
          >
            <span>↻</span> Refresh
          </button>
        </div>
      </div>

      <!-- Login Interface for Unauthenticated Users -->
      <div id="loginContent" bbb-auth="guest">
        <div
          style="
            max-width: 400px;
            margin: 80px auto;
            padding: 40px;
            background: white;
            border-radius: 12px;
            box-shadow: 0 4px 6px -1px rgba(0, 0, 0, 0.1);
          "
        >
          <div style="text-align: center; margin-bottom: 32px">
            <div style="font-size: 48px; margin-bottom: 16px">🐝</div>
            <h1
              style="
                font-size: 1.875rem;
                font-weight: 700;
                margin-bottom: 8px;
                color: #1a1a1a;
              "
            >
              Blue Banded Bee
            </h1>
            <p style="color: #6b7280; font-size: 14px">
              Cache warming service dashboard
            </p>
          </div>

          <div style="display: flex; gap: 12px; margin-bottom: 24px">
            <button
              id="showLoginBtn"
              class="bb-button bb-button-primary"
              style="flex: 1"
              aria-label="Show sign in form"
            >
              Sign In
            </button>
            <button
              id="showSignupBtn"
              class="bb-button bb-button-outline"
              style="flex: 1"
              aria-label="Show create account form"
            >
              Create Account
            </button>
          </div>

          <div style="text-align: center; color: #6b7280; font-size: 14px">
            Sign in to access your dashboard
          </div>
        </div>
      </div>

      <!-- Dashboard Content for Authenticated Users -->
      <div id="dashboardContent" bbb-auth="required" style="display: none">
        <!-- Stats Overview Cards -->
        <div class="bb-stats-grid">
          <div class="bb-stat-card">
            <div class="bb-stat-value" bbb-text="stats.total_jobs">-</div>
            <div class="bb-stat-label">Total Jobs</div>
          </div>
          <div class="bb-stat-card">
            <div class="bb-stat-value" bbb-text="stats.running_jobs">-</div>
            <div class="bb-stat-label">Running</div>
          </div>
          <div class="bb-stat-card">
            <div class="bb-stat-value" bbb-text="stats.completed_jobs">-</div>
            <div class="bb-stat-label">Completed</div>
          </div>
          <div class="bb-stat-card">
            <div class="bb-stat-value" bbb-text="stats.failed_jobs">-</div>
            <div class="bb-stat-label">Failed</div>
          </div>
        </div>

        <!-- Recent Jobs Section with Data Binding Templates -->
        <div class="bb-jobs-section">
          <div class="bb-section-header">
            <h3>Recent Jobs</h3>
            <div class="bb-section-actions">
              <button
                class="bb-btn bb-btn-secondary"
                bbb-action="refresh-dashboard"
                aria-label="Refresh jobs list"
              >
                <span>↻</span> Refresh
              </button>
              <button
                class="bb-btn bb-btn-primary"
                bbb-action="create-job"
                aria-label="Create a new job"
              >
                <span>+</span> New Job
              </button>
            </div>
          </div>

          <div class="bb-jobs-list">
            <!-- Job Template (uses bbb-template for automatic rendering) -->
            <div class="bb-job-card" bbb-template="job">
              <div class="bb-job-header">
                <div class="bb-job-domain" bbb-text="domain">example.com</div>
                <div
                  bbb-class="bb-job-status bb-status-{status}"
                  bbb-text="status"
                >
                  pending
                </div>
              </div>
              <div class="bb-job-progress">
                <div class="bb-progress-bar">
                  <div
                    class="bb-progress-fill"
                    bbb-style:width="{progress}%"
                  ></div>
                </div>
                <div class="bb-job-details">
                  <span bbb-text="completed_tasks">0</span> /
                  <span bbb-text="total_tasks">0</span> tasks (<span
                    bbb-text="progress"
                    >0</span
                  >%)
                </div>
              </div>
              <div class="bb-job-footer">
                <div class="bb-job-started">
                  <span style="font-weight: 500">Started:</span>
                  <span bbb-text="started_at_formatted">-</span>
                </div>
                <div class="bb-job-actions">
                  <a class="bb-job-link" href="/jobs/{id}" bbb-href="/jobs/{id}"
                    >Open Job</a
                  >
                  <button
                    class="bb-job-link"
                    bbb-action="restart-job"
                    bbb-id="{id}"
                    bbb-show="status=completed,failed,cancelled"
                    aria-label="Restart this job"
                  >
                    Restart
                  </button>
                  <button
                    class="bb-job-link"
                    bbb-action="cancel-job"
                    bbb-id="{id}"
                    bbb-show="status=running,pending"
                    aria-label="Cancel this job"
                  >
                    Cancel
                  </button>
                </div>
              </div>
            </div>
          </div>
        </div>

        <!-- Schedules Section -->
        <div class="bb-jobs-section" style="margin-top: 32px">
          <div class="bb-section-header">
            <h3>Schedules</h3>
            <div class="bb-section-actions">
              <button
                class="bb-btn bb-btn-secondary"
                bbb-action="refresh-schedules"
                aria-label="Refresh schedules list"
              >
                <span>↻</span> Refresh
              </button>
            </div>
          </div>

          <div class="bb-jobs-list" id="schedulesList">
            <!-- Schedule Template -->
            <div
              class="bb-job-card"
              bbb-template="schedule"
              style="display: none"
            >
              <div class="bb-job-header">
                <div class="bb-job-domain" bbb-text="domain">example.com</div>
                <div class="bb-schedule-info">
                  <span bbb-text="schedule_interval_hours">24</span> hours
                  <span
                    class="bb-schedule-status"
                    bbb-class="bb-schedule-{is_enabled}"
                    bbb-text="is_enabled_text"
                  >
                    Enabled
                  </span>
                </div>
              </div>
              <div class="bb-job-footer">
                <div>
                  <span style="font-weight: 500">Next run:</span>
                  <span bbb-text="next_run_at_formatted">-</span>
                </div>
                <div class="bb-job-actions">
                  <button
                    class="bb-job-link"
                    bbb-action="toggle-schedule"
                    bbb-id="{id}"
                    bbb-text="toggle_text"
                    aria-label="Toggle schedule enabled or disabled"
                  >
                    Disable
                  </button>
                  <button
                    class="bb-job-link"
                    bbb-action="view-schedule-jobs"
                    bbb-id="{id}"
                    aria-label="View jobs for this schedule"
                  >
                    View Jobs
                  </button>
                  <button
                    class="bb-job-link"
                    bbb-action="delete-schedule"
                    bbb-id="{id}"
                    style="color: #dc2626"
                    aria-label="Delete this schedule"
                  >
                    Delete
                  </button>
                </div>
              </div>
            </div>
            <div
              id="schedulesEmpty"
              style="
                text-align: center;
                padding: 40px;
                color: #6b7280;
                display: none;
              "
            >
              No schedules configured. Create a scheduled job to get started.
            </div>
          </div>
        </div>
      </div>
    </main>

    <!-- Load shared authentication modal -->
    <div id="authModalContainer"></div>

    <!-- Job Creation Modal -->
    <div id="createJobModal" class="bb-modal">
      <div class="bb-modal-content" style="max-width: 600px">
        <div class="bb-modal-header">
          <h2 class="bb-modal-title">Create New Job</h2>
          <button
            class="bb-modal-close"
            bbb-action="close-create-job-modal"
            aria-label="Close create job modal"
          >
            &times;
          </button>
        </div>

        <form id="createJobForm" class="bb-auth-form">
          <div class="bb-form-group">
            <label for="jobDomain">Domain</label>
            <input
              type="text"
              id="jobDomain"
              name="domain"
              required
              placeholder="example.com"
              class="bb-form-input"
              aria-label="Domain to crawl"
            />
            <div
              class="bb-field-error"
              id="domainError"
              style="display: none"
            ></div>
          </div>

          <div class="bb-form-group">
            <label for="maxPages">Maximum Pages</label>
            <input
              type="number"
              id="maxPages"
              name="max_pages"
              min="0"
              max="10000"
              value="0"
              class="bb-form-input"
              aria-label="Maximum number of pages to crawl"
            />
            <div style="font-size: 12px; color: #6b7280; margin-top: 4px">
              Maximum number of pages to crawl (set to 0 for unlimited)
            </div>
          </div>

          <div class="bb-form-group">
            <label for="scheduleInterval">Schedule</label>
            <select
              id="scheduleInterval"
              name="schedule_interval_hours"
              class="bb-form-input"
              aria-label="Schedule frequency for recurring jobs"
            >
              <option value="">Run once</option>
              <option value="6">Every 6 hours</option>
              <option value="12">Every 12 hours</option>
              <option value="24">Every 24 hours</option>
              <option value="48">Every 48 hours</option>
            </select>
            <div style="font-size: 12px; color: #6b7280; margin-top: 4px">
              Select a frequency to create a recurring schedule for this domain
            </div>
          </div>

          <!-- Hidden fields with sensible defaults -->
          <input type="hidden" id="useSitemap" name="use_sitemap" value="on" />
          <input type="hidden" id="findLinks" name="find_links" value="on" />
          <!-- concurrency omitted - server defaults to 20 -->

          <div
            style="
              display: flex;
              gap: 12px;
              justify-content: flex-end;
              margin-top: 32px;
            "
          >
            <button
              type="button"
              class="bb-button bb-button-outline"
              bbb-action="close-create-job-modal"
              aria-label="Cancel job creation"
            >
              Cancel
            </button>
            <button
              type="submit"
              class="bb-button bb-button-primary"
              id="createJobSubmitBtn"
              aria-label="Create the job"
            >
              Create Job
            </button>
          </div>
        </form>

        <!-- Loading State -->
        <div
          id="createJobLoading"
          class="bb-auth-loading"
          style="display: none"
        >
          <div class="bb-spinner"></div>
          <p>Creating job...</p>
        </div>

        <!-- Error Message -->
        <div
          id="createJobError"
          class="bb-auth-error"
          style="display: none"
        ></div>
      </div>
    </div>

<<<<<<< HEAD
    <!-- Notifications/Slack Settings Modal -->
    <div id="notificationsModal" class="bb-modal">
      <div class="bb-modal-content" style="max-width: 600px">
        <div class="bb-modal-header">
          <h2 class="bb-modal-title">🔔 Notification Settings</h2>
          <button
            class="bb-modal-close"
            bbb-action="close-notifications-modal"
            aria-label="Close notifications modal"
          >
            &times;
          </button>
        </div>

        <!-- Slack Integration Section -->
        <div class="bb-modal-section">
          <h3
            class="bb-modal-section-title"
            style="display: flex; align-items: center; gap: 8px"
          >
            <svg
              width="20"
              height="20"
              viewBox="0 0 24 24"
              fill="none"
              xmlns="http://www.w3.org/2000/svg"
            >
              <path
                d="M5.042 15.165a2.528 2.528 0 0 1-2.52 2.523A2.528 2.528 0 0 1 0 15.165a2.527 2.527 0 0 1 2.522-2.52h2.52v2.52zM6.313 15.165a2.527 2.527 0 0 1 2.521-2.52 2.527 2.527 0 0 1 2.521 2.52v6.313A2.528 2.528 0 0 1 8.834 24a2.528 2.528 0 0 1-2.521-2.522v-6.313zM8.834 5.042a2.528 2.528 0 0 1-2.521-2.52A2.528 2.528 0 0 1 8.834 0a2.528 2.528 0 0 1 2.521 2.522v2.52H8.834zM8.834 6.313a2.528 2.528 0 0 1 2.521 2.521 2.528 2.528 0 0 1-2.521 2.521H2.522A2.528 2.528 0 0 1 0 8.834a2.528 2.528 0 0 1 2.522-2.521h6.312zM18.956 8.834a2.528 2.528 0 0 1 2.522-2.521A2.528 2.528 0 0 1 24 8.834a2.528 2.528 0 0 1-2.522 2.521h-2.522V8.834zM17.688 8.834a2.528 2.528 0 0 1-2.523 2.521 2.527 2.527 0 0 1-2.52-2.521V2.522A2.527 2.527 0 0 1 15.165 0a2.528 2.528 0 0 1 2.523 2.522v6.312zM15.165 18.956a2.528 2.528 0 0 1 2.523 2.522A2.528 2.528 0 0 1 15.165 24a2.527 2.527 0 0 1-2.52-2.522v-2.522h2.52zM15.165 17.688a2.527 2.527 0 0 1-2.52-2.523 2.526 2.526 0 0 1 2.52-2.52h6.313A2.527 2.527 0 0 1 24 15.165a2.528 2.528 0 0 1-2.522 2.523h-6.313z"
                fill="#E01E5A"
              />
            </svg>
            Slack Integration
          </h3>
          <p style="color: #6b7280; font-size: 14px; margin-bottom: 16px">
            Connect your Slack workspace to receive notifications when jobs
            complete or fail.
          </p>

          <!-- Slack Connections List -->
          <div
            id="slackConnectionsList"
            bbb-list="slack-connections"
            style="margin-bottom: 16px"
          >
            <!-- Template for each connection -->
            <div
              class="bb-job-card"
              bbb-template="slack-connection"
              style="
                display: none;
                background: #f8f9fa;
                border: 1px solid #e9ecef;
                border-radius: 8px;
                padding: 16px;
                margin-bottom: 12px;
              "
            >
              <div
                style="
                  display: flex;
                  justify-content: space-between;
                  align-items: center;
                  margin-bottom: 12px;
                "
              >
                <div>
                  <strong bbb-field="workspace_name" style="font-size: 16px"
                    >Workspace</strong
                  >
                  <span
                    style="color: #6b7280; font-size: 14px; margin-left: 8px"
                  >
                    #<span bbb-field="channel_name">general</span>
                  </span>
                </div>
                <span
                  class="slack-link-status"
                  style="
                    font-size: 12px;
                    padding: 4px 8px;
                    border-radius: 4px;
                    background: #e5e7eb;
                  "
                >
                  Checking...
                </span>
              </div>
              <div style="display: flex; gap: 8px; flex-wrap: wrap">
                <button
                  class="bb-button bb-button-outline"
                  bbb-action="slack-link-user"
                  bbb-id=""
                  style="font-size: 13px; padding: 6px 12px"
                >
                  Link My Account
                </button>
                <button
                  class="bb-button bb-button-outline"
                  bbb-action="slack-unlink-user"
                  bbb-id=""
                  style="font-size: 13px; padding: 6px 12px; display: none"
                >
                  Unlink
                </button>
                <button
                  class="bb-button bb-button-outline"
                  bbb-action="slack-toggle-notifications"
                  bbb-id=""
                  style="font-size: 13px; padding: 6px 12px; display: none"
                >
                  Enable DM Notifications
                </button>
                <button
                  class="bb-button bb-button-outline"
                  bbb-action="slack-disconnect"
                  bbb-id=""
                  style="
                    font-size: 13px;
                    padding: 6px 12px;
                    color: #dc2626;
                    border-color: #dc2626;
                  "
                >
                  Disconnect
                </button>
              </div>
            </div>
          </div>

          <!-- Empty state / Connect button -->
          <div
            id="slackEmptyState"
            style="
              text-align: center;
              padding: 24px;
              background: #f9fafb;
              border-radius: 8px;
              border: 2px dashed #e5e7eb;
            "
          >
            <p style="color: #6b7280; margin-bottom: 16px">
              No Slack workspace connected yet.
            </p>
            <button
              class="bb-button bb-button-primary"
              bbb-action="slack-connect"
              style="display: inline-flex; align-items: center; gap: 8px"
            >
              <svg
                width="16"
                height="16"
                viewBox="0 0 24 24"
                fill="currentColor"
              >
                <path
                  d="M5.042 15.165a2.528 2.528 0 0 1-2.52 2.523A2.528 2.528 0 0 1 0 15.165a2.527 2.527 0 0 1 2.522-2.52h2.52v2.52zM6.313 15.165a2.527 2.527 0 0 1 2.521-2.52 2.527 2.527 0 0 1 2.521 2.52v6.313A2.528 2.528 0 0 1 8.834 24a2.528 2.528 0 0 1-2.521-2.522v-6.313z"
                />
              </svg>
              Connect Slack Workspace
            </button>
          </div>

          <!-- Success/Error Messages -->
          <div
            id="slackSuccessMessage"
            class="bb-notification-success"
            style="
              display: none;
              margin-top: 16px;
              padding: 12px 16px;
              border-radius: 8px;
              background: #dcfce7;
              color: #16a34a;
              border: 1px solid #bbf7d0;
            "
          >
            <span id="slackSuccessText"></span>
          </div>
          <div
            id="slackErrorMessage"
            class="bb-notification-error"
            style="
              display: none;
              margin-top: 16px;
              padding: 12px 16px;
              border-radius: 8px;
              background: #fee2e2;
              color: #dc2626;
              border: 1px solid #fecaca;
            "
          >
            <span id="slackErrorText"></span>
          </div>
        </div>
=======
    <!-- Create Organisation Modal -->
    <div id="createOrgModal" class="bb-modal">
      <div class="bb-modal-content" style="max-width: 440px">
        <div class="bb-modal-header">
          <h2 class="bb-modal-title">Create Organisation</h2>
          <button
            class="bb-modal-close"
            id="closeCreateOrgModal"
            aria-label="Close create organisation modal"
          >
            ×
          </button>
        </div>
        <form id="createOrgForm">
          <div class="bb-form-group">
            <label for="newOrgName">Organisation Name</label>
            <input
              type="text"
              id="newOrgName"
              name="name"
              required
              maxlength="100"
              placeholder="Enter organisation name"
              class="bb-form-input"
              aria-describedby="createOrgError"
            />
          </div>
          <div
            style="
              display: flex;
              gap: 12px;
              justify-content: flex-end;
              margin-top: 24px;
            "
          >
            <button
              type="button"
              class="bb-button bb-button-outline"
              id="cancelCreateOrg"
            >
              Cancel
            </button>
            <button
              type="submit"
              class="bb-button bb-button-primary"
              id="submitCreateOrg"
            >
              Create
            </button>
          </div>
        </form>
        <div
          id="createOrgError"
          class="bb-auth-error"
          style="display: none"
        ></div>
>>>>>>> 8c79f8a8
      </div>
    </div>

    <!-- Include the data binding and dashboard logic -->
    <script src="/js/bb-data-binder.js?v=20251222" defer></script>
    <script src="/js/bb-auth-extension.js?v=20251222" defer></script>
    <script src="/js/bb-metadata.js?v=20251222" defer></script>
    <script src="/js/bb-dashboard-actions.js?v=20251222" defer></script>
    <script src="/js/bb-slack.js?v=20251229" defer></script>

    <script>
      // Initialize dashboard with unified authentication system
      document.addEventListener("DOMContentLoaded", async () => {
        try {
          if (window.BB_APP?.coreReady) {
            await window.BB_APP.coreReady;
          }
          // Initialize the complete dashboard with auth integration
          await initializeDashboard({
            debug: false,
            refreshInterval: 1,
            apiBaseUrl: "",
            autoRefresh: true,
            networkMonitoring: true,
          });

          // Setup dashboard action handlers
          if (window.setupDashboardActions) {
            window.setupDashboardActions();
          }

          // Setup job creation form handler
          const createJobForm = document.getElementById("createJobForm");
          if (createJobForm && window.handleDashboardJobCreation) {
            createJobForm.addEventListener(
              "submit",
              window.handleDashboardJobCreation
            );
          }

          // Check for system-admin role and load schedules
          const {
            data: { session },
          } = await window.supabase.auth.getSession();

          // Load schedules after auth is confirmed
          if (session?.user && window.loadSchedules) {
            window.loadSchedules();
          }

          // Initialise organisation switcher and create modal
          if (session?.user) {
            await initOrgSwitcher();
            initCreateOrgModal();
          }

          if (session?.user) {
            const isSystemAdmin =
              session.user.app_metadata?.system_role === "system_admin" ||
              session.user.user_metadata?.system_role === "system_admin";
            if (isSystemAdmin) {
              const resetBtn = document.getElementById("resetDbBtn");
              if (resetBtn) {
                resetBtn.style.display = "inline-block";
              }
            }
          }

          // Initialize Slack integration
          if (window.setupSlackIntegration) {
            window.setupSlackIntegration();
          }
          if (window.handleSlackOAuthCallback) {
            window.handleSlackOAuthCallback();
          }

          // Setup notifications modal handlers
          setupNotificationsModal();

          console.log(
            "Dashboard initialized successfully with unified auth system"
          );
        } catch (error) {
          console.error("Failed to initialize dashboard:", error);

          // Show error message to user
          const errorNotification = document.createElement("div");
          errorNotification.style.cssText = `
            position: fixed; top: 20px; right: 20px; z-index: 10000;
            background: #fee2e2; color: #dc2626; border: 1px solid #fecaca;
            padding: 16px 20px; border-radius: 8px; max-width: 400px;
            box-shadow: 0 4px 12px rgba(0, 0, 0, 0.15);
          `;
          errorNotification.innerHTML = `
            <div style="display: flex; align-items: center; gap: 12px;">
              <span>⚠️</span>
              <span>Failed to initialize dashboard. Please refresh the page.</span>
              <button onclick="this.parentElement.parentElement.remove()" style="background: none; border: none; font-size: 18px; cursor: pointer;">×</button>
            </div>
          `;
          document.body.appendChild(errorNotification);
        }
      });

      // Organisation Switcher Logic
      async function initOrgSwitcher() {
        const switcher = document.getElementById("orgSwitcher");
        const btn = document.getElementById("orgSwitcherBtn");
        const dropdown = document.getElementById("orgDropdown");
        const orgList = document.getElementById("orgList");
        const currentOrgName = document.getElementById("currentOrgName");
        const divider = document.querySelector(".bb-org-divider");

        if (!switcher || !btn || !divider) return;

        // Reset button state for re-initialization
        btn.disabled = false;
        btn.style.cursor = "";
        const chevron = btn.querySelector(".bb-org-chevron");
        if (chevron) chevron.style.display = "";

        // Remove old event listeners by cloning elements
        const newBtn = btn.cloneNode(true);
        btn.parentNode.replaceChild(newBtn, btn);
        const newOrgList = orgList.cloneNode(false); // shallow clone to clear children and listeners
        orgList.parentNode.replaceChild(newOrgList, orgList);

        // Update references to new elements
        const btnRef = newBtn;
        const orgListRef = newOrgList;

        try {
          const {
            data: { session },
          } = await window.supabase.auth.getSession();
          if (!session) return;

          // Fetch organisations
          const response = await fetch("/v1/organisations", {
            headers: { Authorization: `Bearer ${session.access_token}` },
          });

          if (!response.ok) {
            console.error("Failed to fetch organisations");
            switcher.style.display = "none";
            divider.style.display = "none";
            return;
          }

          const data = await response.json();
          const orgs = data.data?.organisations || [];

          // Handle no orgs case - still show switcher for create option
          if (orgs.length === 0) {
            document.getElementById("currentOrgName").textContent =
              "No Organisation";
          } else {
            // Get active org from user data or use first org
            const { data: userData, error: userError } = await window.supabase
              .from("users")
              .select("active_organisation_id")
              .eq("id", session.user.id)
              .single();

            if (userError) {
              console.warn("Failed to fetch user active org:", userError);
            }

            const activeOrgId = userData?.active_organisation_id || orgs[0].id;
            const activeOrg = orgs.find((o) => o.id === activeOrgId) || orgs[0];

            document.getElementById("currentOrgName").textContent =
              activeOrg.name;
            window.BB_ACTIVE_ORG = activeOrg;

            // Populate dropdown (using DOM methods to prevent XSS)
            orgs.forEach((org) => {
              const button = document.createElement("button");
              button.className = `bb-org-item ${org.id === activeOrg.id ? "active" : ""}`;
              button.dataset.orgId = org.id;
              button.dataset.orgName = org.name;

              const span = document.createElement("span");
              span.className = "bb-org-item-name";
              span.textContent = org.name;

              button.appendChild(span);
              orgListRef.appendChild(button);
            });
          }

          // Toggle dropdown (works for both 0 and 1+ orgs)
          btnRef.addEventListener("click", (e) => {
            e.stopPropagation();
            switcher.classList.toggle("open");
            btnRef.setAttribute(
              "aria-expanded",
              switcher.classList.contains("open")
            );
          });

          // Handle org selection (only if we have orgs)
          if (orgs.length > 0) {
            orgListRef.addEventListener("click", async (e) => {
              const item = e.target.closest(".bb-org-item");
              if (!item || item.classList.contains("active")) {
                switcher.classList.remove("open");
                return;
              }

              const orgId = item.dataset.orgId;
              const orgName = item.dataset.orgName;

              // Show loading state
              document.getElementById("currentOrgName").textContent =
                "Switching...";
              switcher.classList.remove("open");

              try {
                const switchRes = await fetch("/v1/organisations/switch", {
                  method: "POST",
                  headers: {
                    Authorization: `Bearer ${session.access_token}`,
                    "Content-Type": "application/json",
                  },
                  body: JSON.stringify({ organisation_id: orgId }),
                });

                if (switchRes.ok) {
                  // Update UI
                  document.getElementById("currentOrgName").textContent =
                    orgName;
                  orgListRef.querySelectorAll(".bb-org-item").forEach((el) => {
                    el.classList.toggle("active", el.dataset.orgId === orgId);
                  });
                  window.BB_ACTIVE_ORG = orgs.find((o) => o.id === orgId) || {
                    id: orgId,
                    name: orgName,
                  };

                  // Refresh dashboard data
                  if (window.refreshDashboard) {
                    window.refreshDashboard();
                  }

                  // Show success notification
                  if (window.showNotification) {
                    window.showNotification(
                      `Switched to ${orgName}`,
                      "success"
                    );
                  }
                } else {
                  const err = await switchRes.json();
                  console.error("Failed to switch org:", err);
                  document.getElementById("currentOrgName").textContent =
                    window.BB_ACTIVE_ORG?.name || "Unknown";
                  if (window.showNotification) {
                    window.showNotification(
                      "Failed to switch organisation",
                      "error"
                    );
                  }
                }
              } catch (err) {
                console.error("Error switching org:", err);
                document.getElementById("currentOrgName").textContent =
                  window.BB_ACTIVE_ORG?.name || "Unknown";
                if (window.showNotification) {
                  window.showNotification(
                    "Failed to switch organisation",
                    "error"
                  );
                }
              }
            });
          }

          // Close dropdown on outside click (use named function to prevent duplicates)
          const closeOrgDropdown = () => {
            switcher.classList.remove("open");
            btnRef.setAttribute("aria-expanded", "false");
          };
          document.removeEventListener("click", window._closeOrgDropdown);
          window._closeOrgDropdown = closeOrgDropdown;
          document.addEventListener("click", closeOrgDropdown);
        } catch (err) {
          console.error("Error initialising org switcher:", err);
          switcher.style.display = "none";
          divider.style.display = "none";
        }
      }

      // Create Organisation Modal Handler
      function initCreateOrgModal() {
        const modal = document.getElementById("createOrgModal");
        const form = document.getElementById("createOrgForm");
        const nameInput = document.getElementById("newOrgName");
        const errorDiv = document.getElementById("createOrgError");
        const createBtn = document.getElementById("createOrgBtn");
        const closeBtn = document.getElementById("closeCreateOrgModal");
        const cancelBtn = document.getElementById("cancelCreateOrg");
        const submitBtn = document.getElementById("submitCreateOrg");

        if (!modal || !form) return;

        const openModal = () => {
          modal.classList.add("show");
          nameInput.value = "";
          errorDiv.style.display = "none";
          nameInput.focus();
        };

        const closeModal = () => {
          modal.classList.remove("show");
        };

        // Open modal when "Create Organisation" button is clicked
        createBtn?.addEventListener("click", (e) => {
          e.stopPropagation();
          const switcher = document.getElementById("orgSwitcher");
          switcher?.classList.remove("open");
          openModal();
        });

        // Close modal handlers
        closeBtn?.addEventListener("click", closeModal);
        cancelBtn?.addEventListener("click", closeModal);
        modal?.addEventListener("click", (e) => {
          if (e.target === modal) closeModal();
        });
        document.addEventListener("keydown", (e) => {
          if (e.key === "Escape" && modal?.classList.contains("show")) {
            closeModal();
          }
        });

        // Handle form submission
        form?.addEventListener("submit", async (e) => {
          e.preventDefault();

          const name = nameInput.value.trim();
          if (!name) {
            errorDiv.textContent = "Organisation name is required";
            errorDiv.style.display = "block";
            return;
          }

          submitBtn.disabled = true;
          submitBtn.textContent = "Creating...";
          errorDiv.style.display = "none";

          try {
            const {
              data: { session },
            } = await window.supabase.auth.getSession();
            if (!session) {
              throw new Error("Not authenticated");
            }

            const response = await fetch("/v1/organisations", {
              method: "POST",
              headers: {
                Authorization: `Bearer ${session.access_token}`,
                "Content-Type": "application/json",
              },
              body: JSON.stringify({ name }),
            });

            const data = await response.json();

            if (response.ok) {
              closeModal();

              // Update the org switcher UI
              const currentOrgName = document.getElementById("currentOrgName");
              if (currentOrgName) {
                currentOrgName.textContent = name;
              }
              window.BB_ACTIVE_ORG = data.data?.organisation;

              // Refresh the org switcher to show new org in list
              await initOrgSwitcher();

              // Refresh dashboard
              if (window.refreshDashboard) {
                window.refreshDashboard();
              }

              if (window.showNotification) {
                window.showNotification(
                  `Organisation "${name}" created`,
                  "success"
                );
              }
            } else {
              errorDiv.textContent =
                data.message || "Failed to create organisation";
              errorDiv.style.display = "block";
            }
          } catch (err) {
            console.error("Error creating organisation:", err);
            errorDiv.textContent = "An error occurred. Please try again.";
            errorDiv.style.display = "block";
          } finally {
            submitBtn.disabled = false;
            submitBtn.textContent = "Create";
          }
        });
      }

      // Admin: Reset Database Button Handler
      // Button visibility is controlled by system-admin role check in dashboard initialization
      document
        .getElementById("resetDbBtn")
        ?.addEventListener("click", async () => {
          console.info("reset-db: user clicked reset button");

          // Triple confirmation before resetting
          const confirm1 = confirm(
            "⚠️ WARNING: This will DELETE ALL jobs and tasks!\\n\\nAre you absolutely sure you want to reset the database?"
          );
          if (!confirm1) {
            console.info("reset-db: first confirmation declined");
            return;
          }

          const confirm2 = confirm(
            'This action CANNOT be undone. All data will be permanently lost.\\n\\nType "DELETE" in the next prompt to confirm.'
          );
          if (!confirm2) {
            console.info("reset-db: second confirmation declined");
            return;
          }

          const typeCheck = prompt("Type DELETE to confirm:");
          if (typeCheck !== "DELETE") {
            alert("Reset cancelled - you did not type DELETE correctly.");
            console.info("reset-db: delete keyword mismatch");
            return;
          }

          try {
            const btn = document.getElementById("resetDbBtn");
            btn.disabled = true;
            btn.textContent = "Resetting...";
            console.info("reset-db: request initialised, fetching session");

            const {
              data: { session },
            } = await window.supabase.auth.getSession();
            if (!session) {
              alert("Not authenticated");
              console.warn("reset-db: no session – aborting");
              btn.disabled = false;
              btn.textContent = "Reset DB";
              return;
            }

            console.info("reset-db: sending POST /v1/admin/reset-db", {
              user: session.user?.id ?? "unknown",
            });
            const response = await fetch("/v1/admin/reset-db", {
              method: "POST",
              headers: {
                Authorization: `Bearer ${session.access_token}`,
                "Content-Type": "application/json",
              },
            });

            if (response.ok) {
              console.info("reset-db: completed successfully");
              alert("✅ Database reset successful! Page will reload.");
              window.location.reload();
            } else {
              const error = await response.text();
              console.error("reset-db: server returned error", error);
              alert(`❌ Reset failed: ${error}`);
              btn.disabled = false;
              btn.textContent = "Reset DB";
            }
          } catch (error) {
            console.error("reset-db: unexpected failure", error);
            alert(`❌ Error: ${error.message}`);
            document.getElementById("resetDbBtn").disabled = false;
            document.getElementById("resetDbBtn").textContent = "Reset DB";
          }
        });

      // Notifications Modal Setup
      function setupNotificationsModal() {
        const modal = document.getElementById("notificationsModal");
        const openBtn = document.getElementById("notificationsBtn");

        // Open modal
        if (openBtn) {
          openBtn.addEventListener("click", async () => {
            modal.classList.add("show");
            // Load Slack connections when modal opens
            if (window.loadSlackConnections) {
              await window.loadSlackConnections();
              updateSlackEmptyState();
            }
          });
        }

        // Close modal handlers
        document
          .querySelectorAll('[bbb-action="close-notifications-modal"]')
          .forEach((btn) => {
            btn.addEventListener("click", () => {
              modal.classList.remove("show");
            });
          });

        // Close on backdrop click
        modal.addEventListener("click", (e) => {
          if (e.target === modal) {
            modal.classList.remove("show");
          }
        });

        // Close on Escape key
        document.addEventListener("keydown", (e) => {
          if (e.key === "Escape" && modal.classList.contains("show")) {
            modal.classList.remove("show");
          }
        });
      }

      // Update empty state visibility based on connections
      function updateSlackEmptyState() {
        const list = document.getElementById("slackConnectionsList");
        const emptyState = document.getElementById("slackEmptyState");
        const connections = list?.querySelectorAll(
          '[bbb-template="slack-connection"]:not([style*="display: none"])'
        );

        if (emptyState) {
          emptyState.style.display =
            connections && connections.length > 0 ? "none" : "block";
        }
      }

      // Expose functions for bb-slack.js to use
      window.showSlackSuccess = function (message) {
        const el = document.getElementById("slackSuccessMessage");
        const text = document.getElementById("slackSuccessText");
        if (el && text) {
          text.textContent = message;
          el.style.display = "block";
          setTimeout(() => {
            el.style.display = "none";
          }, 5000);
        }
      };

      window.showSlackError = function (message) {
        const el = document.getElementById("slackErrorMessage");
        const text = document.getElementById("slackErrorText");
        if (el && text) {
          text.textContent = message;
          el.style.display = "block";
          setTimeout(() => {
            el.style.display = "none";
          }, 5000);
        }
      };
    </script>
  </body>
</html><|MERGE_RESOLUTION|>--- conflicted
+++ resolved
@@ -2076,7 +2076,6 @@
       </div>
     </div>
 
-<<<<<<< HEAD
     <!-- Notifications/Slack Settings Modal -->
     <div id="notificationsModal" class="bb-modal">
       <div class="bb-modal-content" style="max-width: 600px">
@@ -2272,7 +2271,9 @@
             <span id="slackErrorText"></span>
           </div>
         </div>
-=======
+      </div>
+    </div>
+
     <!-- Create Organisation Modal -->
     <div id="createOrgModal" class="bb-modal">
       <div class="bb-modal-content" style="max-width: 440px">
@@ -2329,7 +2330,6 @@
           class="bb-auth-error"
           style="display: none"
         ></div>
->>>>>>> 8c79f8a8
       </div>
     </div>
 
