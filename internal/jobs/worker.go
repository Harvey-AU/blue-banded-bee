--- conflicted
+++ resolved
@@ -77,8 +77,8 @@
 		jobs:            make(map[string]bool),
 		jobRequirements: make(map[string]int),
 
-		stopCh:          make(chan struct{}),
-		notifyCh:        make(chan struct{}, 1), // Buffer of 1 to prevent blocking
+		stopCh:           make(chan struct{}),
+		notifyCh:         make(chan struct{}, 1), // Buffer of 1 to prevent blocking
 		recoveryInterval: 1 * time.Minute,
 		taskBatch: &TaskBatch{
 			tasks:     make([]*Task, 0, 50),
@@ -250,7 +250,7 @@
 					if sleepTime > maxSleep {
 						sleepTime = maxSleep
 					}
-					
+
 					// Wait for either the backoff duration or a notification
 					select {
 					case <-time.After(sleepTime):
@@ -286,13 +286,7 @@
 
 	// If no active jobs, return immediately
 	if len(activeJobs) == 0 {
-<<<<<<< HEAD
-		log.Info().Msg("No active jobs in worker pool")
-		time.Sleep(100 * time.Millisecond)
-		return nil
-=======
 		return sql.ErrNoRows
->>>>>>> 5230a52f
 	}
 
 	// Try to get a task from each active job
@@ -345,13 +339,7 @@
 	}
 
 	// No tasks found in any job
-<<<<<<< HEAD
-	log.Info().Msg("No pending tasks found in any active job")
-	time.Sleep(100 * time.Millisecond)
-	return nil
-=======
 	return sql.ErrNoRows
->>>>>>> 5230a52f
 }
 
 // EnqueueURLs adds multiple URLs as tasks for a job
