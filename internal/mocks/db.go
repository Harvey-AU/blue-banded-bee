package mocks

import (
	"context"
	"database/sql"
	"time"

	"github.com/Harvey-AU/blue-banded-bee/internal/db"
	"github.com/stretchr/testify/mock"
)

// MockDB is a mock implementation of the database interface
type MockDB struct {
	mock.Mock
}

// GetDB mocks the GetDB method to return underlying *sql.DB
func (m *MockDB) GetDB() *sql.DB {
	args := m.Called()
	if args.Get(0) == nil {
		return nil
	}
	return args.Get(0).(*sql.DB)
}

// Close mocks the Close method for database connection cleanup
func (m *MockDB) Close() error {
	args := m.Called()
	return args.Error(0)
}

// GetConfig mocks the GetConfig method to return database configuration
func (m *MockDB) GetConfig() *db.Config {
	args := m.Called()
	if args.Get(0) == nil {
		return nil
	}
	return args.Get(0).(*db.Config)
}

// RecalculateJobStats mocks the RecalculateJobStats method
func (m *MockDB) RecalculateJobStats(ctx context.Context, jobID string) error {
	args := m.Called(ctx, jobID)
	return args.Error(0)
}

// ResetSchema mocks the ResetSchema method for testing database resets
func (m *MockDB) ResetSchema() error {
	args := m.Called()
	return args.Error(0)
}

// ResetDataOnly mocks the ResetDataOnly method for testing data-only resets
func (m *MockDB) ResetDataOnly() error {
	args := m.Called()
	return args.Error(0)
}

// GetOrCreateUser mocks the GetOrCreateUser method
func (m *MockDB) GetOrCreateUser(userID, email string, orgID *string) (*db.User, error) {
	args := m.Called(userID, email, orgID)
	if args.Get(0) == nil {
		return nil, args.Error(1)
	}
	return args.Get(0).(*db.User), args.Error(1)
}

// GetUser mocks retrieving a user by ID
func (m *MockDB) GetUser(userID string) (*db.User, error) {
	args := m.Called(userID)
	if args.Get(0) == nil {
		return nil, args.Error(1)
	}
	return args.Get(0).(*db.User), args.Error(1)
}

// CreateUser mocks creating a user and organisation
func (m *MockDB) CreateUser(userID, email string, fullName *string, orgName string) (*db.User, *db.Organisation, error) {
	args := m.Called(userID, email, fullName, orgName)
	var user *db.User
	var org *db.Organisation
	if u := args.Get(0); u != nil {
		user = u.(*db.User)
	}
	if o := args.Get(1); o != nil {
		org = o.(*db.Organisation)
	}
	return user, org, args.Error(2)
}

// GetOrganisation mocks retrieving an organisation by ID
func (m *MockDB) GetOrganisation(organisationID string) (*db.Organisation, error) {
	args := m.Called(organisationID)
	if args.Get(0) == nil {
		return nil, args.Error(1)
	}
	return args.Get(0).(*db.Organisation), args.Error(1)
}

// ListJobs mocks listing jobs with pagination and filters
func (m *MockDB) ListJobs(organisationID string, limit, offset int, status, dateRange, timezone string) ([]db.JobWithDomain, int, error) {
	args := m.Called(organisationID, limit, offset, status, dateRange, timezone)
	var jobs []db.JobWithDomain
	if v := args.Get(0); v != nil {
		jobs = v.([]db.JobWithDomain)
	}
	total := 0
	if v := args.Get(1); v != nil {
		total = v.(int)
	}
	return jobs, total, args.Error(2)
}

func (m *MockDB) ListJobsWithOffset(organisationID string, limit, offset int, status, dateRange string, tzOffsetMinutes int) ([]db.JobWithDomain, int, error) {
	args := m.Called(organisationID, limit, offset, status, dateRange, tzOffsetMinutes)
	var jobs []db.JobWithDomain
	if v := args.Get(0); v != nil {
		jobs = v.([]db.JobWithDomain)
	}
	total := 0
	if v := args.Get(1); v != nil {
		total = v.(int)
	}
	return jobs, total, args.Error(2)
}

// GetJobStats mocks the GetJobStats method
func (m *MockDB) GetJobStats(organisationID string, startDate, endDate *time.Time) (*db.JobStats, error) {
	args := m.Called(organisationID, startDate, endDate)
	if args.Get(0) == nil {
		return nil, args.Error(1)
	}
	return args.Get(0).(*db.JobStats), args.Error(1)
}

// GetJobActivity mocks the GetJobActivity method
func (m *MockDB) GetJobActivity(organisationID string, startDate, endDate *time.Time) ([]db.ActivityPoint, error) {
	args := m.Called(organisationID, startDate, endDate)
	if args.Get(0) == nil {
		return nil, args.Error(1)
	}
	return args.Get(0).([]db.ActivityPoint), args.Error(1)
}

// GetSlowPages mocks the GetSlowPages method
func (m *MockDB) GetSlowPages(organisationID string, startDate, endDate *time.Time) ([]db.SlowPage, error) {
	args := m.Called(organisationID, startDate, endDate)
	if args.Get(0) == nil {
		return nil, args.Error(1)
	}
	return args.Get(0).([]db.SlowPage), args.Error(1)
}

// GetExternalRedirects mocks the GetExternalRedirects method
func (m *MockDB) GetExternalRedirects(organisationID string, startDate, endDate *time.Time) ([]db.ExternalRedirect, error) {
	args := m.Called(organisationID, startDate, endDate)
	if args.Get(0) == nil {
		return nil, args.Error(1)
	}
	return args.Get(0).([]db.ExternalRedirect), args.Error(1)
}

// GetUserByWebhookToken mocks the GetUserByWebhookToken method
func (m *MockDB) GetUserByWebhookToken(token string) (*db.User, error) {
	args := m.Called(token)
	if args.Get(0) == nil {
		return nil, args.Error(1)
	}
	return args.Get(0).(*db.User), args.Error(1)
}

// CreateScheduler mocks the CreateScheduler method
func (m *MockDB) CreateScheduler(ctx context.Context, scheduler *db.Scheduler) error {
	args := m.Called(ctx, scheduler)
	return args.Error(0)
}

// GetScheduler mocks the GetScheduler method
func (m *MockDB) GetScheduler(ctx context.Context, schedulerID string) (*db.Scheduler, error) {
	args := m.Called(ctx, schedulerID)
	if args.Get(0) == nil {
		return nil, args.Error(1)
	}
	return args.Get(0).(*db.Scheduler), args.Error(1)
}

// ListSchedulers mocks the ListSchedulers method
func (m *MockDB) ListSchedulers(ctx context.Context, organisationID string) ([]*db.Scheduler, error) {
	args := m.Called(ctx, organisationID)
	if args.Get(0) == nil {
		return nil, args.Error(1)
	}
	return args.Get(0).([]*db.Scheduler), args.Error(1)
}

// UpdateScheduler mocks the UpdateScheduler method
func (m *MockDB) UpdateScheduler(ctx context.Context, schedulerID string, updates *db.Scheduler) error {
	args := m.Called(ctx, schedulerID, updates)
	return args.Error(0)
}

// DeleteScheduler mocks the DeleteScheduler method
func (m *MockDB) DeleteScheduler(ctx context.Context, schedulerID string) error {
	args := m.Called(ctx, schedulerID)
	return args.Error(0)
}

// GetSchedulersReadyToRun mocks the GetSchedulersReadyToRun method
func (m *MockDB) GetSchedulersReadyToRun(ctx context.Context, limit int) ([]*db.Scheduler, error) {
	args := m.Called(ctx, limit)
	if args.Get(0) == nil {
		return nil, args.Error(1)
	}
	return args.Get(0).([]*db.Scheduler), args.Error(1)
}

// UpdateSchedulerNextRun mocks the UpdateSchedulerNextRun method
func (m *MockDB) UpdateSchedulerNextRun(ctx context.Context, schedulerID string, nextRun time.Time) error {
	args := m.Called(ctx, schedulerID, nextRun)
	return args.Error(0)
}

// GetDomainNameByID mocks the GetDomainNameByID method
func (m *MockDB) GetDomainNameByID(ctx context.Context, domainID int) (string, error) {
	args := m.Called(ctx, domainID)
	return args.String(0), args.Error(1)
}

// GetDomainNames mocks the GetDomainNames method
func (m *MockDB) GetDomainNames(ctx context.Context, domainIDs []int) (map[int]string, error) {
	args := m.Called(ctx, domainIDs)
	if args.Get(0) == nil {
		return nil, args.Error(1)
	}
	return args.Get(0).(map[int]string), args.Error(1)
}

// GetLastJobStartTimeForScheduler mocks the GetLastJobStartTimeForScheduler method
func (m *MockDB) GetLastJobStartTimeForScheduler(ctx context.Context, schedulerID string) (*time.Time, error) {
	args := m.Called(ctx, schedulerID)
	if args.Get(0) == nil {
		return nil, args.Error(1)
	}
	return args.Get(0).(*time.Time), args.Error(1)
}

// ListUserOrganisations mocks the ListUserOrganisations method
func (m *MockDB) ListUserOrganisations(userID string) ([]db.UserOrganisation, error) {
	args := m.Called(userID)
	if args.Get(0) == nil {
		return nil, args.Error(1)
	}
	return args.Get(0).([]db.UserOrganisation), args.Error(1)
}

// ValidateOrganisationMembership mocks the ValidateOrganisationMembership method
func (m *MockDB) ValidateOrganisationMembership(userID, organisationID string) (bool, error) {
	args := m.Called(userID, organisationID)
	return args.Bool(0), args.Error(1)
}

// SetActiveOrganisation mocks the SetActiveOrganisation method
func (m *MockDB) SetActiveOrganisation(userID, organisationID string) error {
	args := m.Called(userID, organisationID)
	return args.Error(0)
}

// GetEffectiveOrganisationID mocks the GetEffectiveOrganisationID method
func (m *MockDB) GetEffectiveOrganisationID(user *db.User) string {
	args := m.Called(user)
	return args.String(0)
}

<<<<<<< HEAD
// Slack integration methods

func (m *MockDB) CreateSlackConnection(ctx context.Context, conn *db.SlackConnection) error {
	args := m.Called(ctx, conn)
	return args.Error(0)
}

func (m *MockDB) GetSlackConnection(ctx context.Context, connectionID string) (*db.SlackConnection, error) {
	args := m.Called(ctx, connectionID)
	if args.Get(0) == nil {
		return nil, args.Error(1)
	}
	return args.Get(0).(*db.SlackConnection), args.Error(1)
}

func (m *MockDB) ListSlackConnections(ctx context.Context, organisationID string) ([]*db.SlackConnection, error) {
	args := m.Called(ctx, organisationID)
	if args.Get(0) == nil {
		return nil, args.Error(1)
	}
	return args.Get(0).([]*db.SlackConnection), args.Error(1)
}

func (m *MockDB) DeleteSlackConnection(ctx context.Context, connectionID, organisationID string) error {
	args := m.Called(ctx, connectionID, organisationID)
	return args.Error(0)
}

func (m *MockDB) CreateSlackUserLink(ctx context.Context, link *db.SlackUserLink) error {
	args := m.Called(ctx, link)
	return args.Error(0)
}

func (m *MockDB) GetSlackUserLink(ctx context.Context, userID, connectionID string) (*db.SlackUserLink, error) {
	args := m.Called(ctx, userID, connectionID)
	if args.Get(0) == nil {
		return nil, args.Error(1)
	}
	return args.Get(0).(*db.SlackUserLink), args.Error(1)
}

func (m *MockDB) UpdateSlackUserLinkNotifications(ctx context.Context, userID, connectionID string, dmNotifications bool) error {
	args := m.Called(ctx, userID, connectionID, dmNotifications)
	return args.Error(0)
}

func (m *MockDB) DeleteSlackUserLink(ctx context.Context, userID, connectionID string) error {
	args := m.Called(ctx, userID, connectionID)
	return args.Error(0)
}

func (m *MockDB) StoreSlackToken(ctx context.Context, connectionID, token string) error {
	args := m.Called(ctx, connectionID, token)
	return args.Error(0)
}

func (m *MockDB) GetSlackToken(ctx context.Context, connectionID string) (string, error) {
	args := m.Called(ctx, connectionID)
	return args.String(0), args.Error(1)
=======
// CreateOrganisation mocks the CreateOrganisation method
func (m *MockDB) CreateOrganisation(name string) (*db.Organisation, error) {
	args := m.Called(name)
	if args.Get(0) == nil {
		return nil, args.Error(1)
	}
	return args.Get(0).(*db.Organisation), args.Error(1)
}

// AddOrganisationMember mocks the AddOrganisationMember method
func (m *MockDB) AddOrganisationMember(userID, organisationID string) error {
	args := m.Called(userID, organisationID)
	return args.Error(0)
>>>>>>> 8c79f8a8
}<|MERGE_RESOLUTION|>--- conflicted
+++ resolved
@@ -271,7 +271,21 @@
 	return args.String(0)
 }
 
-<<<<<<< HEAD
+// CreateOrganisation mocks the CreateOrganisation method
+func (m *MockDB) CreateOrganisation(name string) (*db.Organisation, error) {
+	args := m.Called(name)
+	if args.Get(0) == nil {
+		return nil, args.Error(1)
+	}
+	return args.Get(0).(*db.Organisation), args.Error(1)
+}
+
+// AddOrganisationMember mocks the AddOrganisationMember method
+func (m *MockDB) AddOrganisationMember(userID, organisationID string) error {
+	args := m.Called(userID, organisationID)
+	return args.Error(0)
+}
+
 // Slack integration methods
 
 func (m *MockDB) CreateSlackConnection(ctx context.Context, conn *db.SlackConnection) error {
@@ -331,19 +345,4 @@
 func (m *MockDB) GetSlackToken(ctx context.Context, connectionID string) (string, error) {
 	args := m.Called(ctx, connectionID)
 	return args.String(0), args.Error(1)
-=======
-// CreateOrganisation mocks the CreateOrganisation method
-func (m *MockDB) CreateOrganisation(name string) (*db.Organisation, error) {
-	args := m.Called(name)
-	if args.Get(0) == nil {
-		return nil, args.Error(1)
-	}
-	return args.Get(0).(*db.Organisation), args.Error(1)
-}
-
-// AddOrganisationMember mocks the AddOrganisationMember method
-func (m *MockDB) AddOrganisationMember(userID, organisationID string) error {
-	args := m.Called(userID, organisationID)
-	return args.Error(0)
->>>>>>> 8c79f8a8
 }