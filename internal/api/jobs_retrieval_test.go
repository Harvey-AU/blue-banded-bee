package api

import (
	"context"
	"database/sql"
	"encoding/json"
	"net/http"
	"net/http/httptest"
	"testing"
	"time"

	"github.com/DATA-DOG/go-sqlmock"
	"github.com/Harvey-AU/blue-banded-bee/internal/auth"
	"github.com/Harvey-AU/blue-banded-bee/internal/db"
	"github.com/Harvey-AU/blue-banded-bee/internal/jobs"
	"github.com/stretchr/testify/assert"
	"github.com/stretchr/testify/mock"
	"github.com/stretchr/testify/require"
)

// TestGetJobIntegration tests the GET /v1/jobs/:id endpoint with sqlmock
func TestGetJobIntegration(t *testing.T) {
	tests := []struct {
		name           string
		jobID          string
		userID         string
		orgID          string
		setupSQL       func(sqlmock.Sqlmock)
		expectedStatus int
		checkResponse  func(*testing.T, *httptest.ResponseRecorder)
	}{
		{
			name:   "successful_job_retrieval",
			jobID:  "job-123",
			userID: "user-456",
			orgID:  "org-789",
			setupSQL: func(mock sqlmock.Sqlmock) {
				// Mock the job query that getJob performs
				rows := sqlmock.NewRows([]string{
					"total_tasks", "completed_tasks", "failed_tasks", "skipped_tasks",
					"status", "domain", "created_at", "started_at", "completed_at",
<<<<<<< HEAD
					"duration_seconds", "avg_time_per_task_seconds", "stats", "scheduler_id",
=======
					"duration_seconds", "avg_time_per_task_seconds", "stats",
					"concurrency", "max_pages", "source_type",
					"crawl_delay_seconds", "adaptive_delay_seconds",
>>>>>>> ae4ba944
				}).AddRow(
					100, 85, 10, 5, // task counts
					"completed", "example.com", // status and domain
					time.Now(), time.Now().Add(-time.Hour), time.Now(), // timestamps
<<<<<<< HEAD
					3600, 42.35, nil, nil, // duration_seconds, avg_time_per_task_seconds, stats, scheduler_id
=======
					3600, 42.35, nil, // duration_seconds, avg_time_per_task_seconds, stats (nil for now)
					5, 100, "sitemap", // concurrency, max_pages, source_type
					2, 3, // crawl_delay_seconds, adaptive_delay_seconds
>>>>>>> ae4ba944
				)

				mock.ExpectQuery(`SELECT j\.total_tasks, j\.completed_tasks, j\.failed_tasks, j\.skipped_tasks, j\.status`).
					WithArgs("job-123", "org-789").
					WillReturnRows(rows)
			},
			expectedStatus: http.StatusOK,
			checkResponse: func(t *testing.T, rec *httptest.ResponseRecorder) {
				var response map[string]interface{}
				err := json.Unmarshal(rec.Body.Bytes(), &response)
				require.NoError(t, err)

				assert.Equal(t, "success", response["status"])
				assert.Equal(t, "Job retrieved successfully", response["message"])

				// Safely assert data exists before type assertion
				require.NotNil(t, response["data"], "Response data should not be nil")
				data, ok := response["data"].(map[string]interface{})
				require.True(t, ok, "Response data should be a map")

				assert.Equal(t, "job-123", data["id"])
				assert.Equal(t, "example.com", data["domain"])
				assert.Equal(t, "completed", data["status"])
				assert.Equal(t, float64(100), data["total_tasks"])
				assert.Equal(t, float64(85), data["completed_tasks"])
				assert.Equal(t, float64(10), data["failed_tasks"])
				assert.Equal(t, float64(5), data["skipped_tasks"])
				// Progress should be (85+10)/(100-5) = 95/95 = 100%
				assert.Equal(t, float64(100), data["progress"])

				// Check new fields exist
				assert.NotNil(t, data["duration_seconds"])
				assert.NotNil(t, data["avg_time_per_task_seconds"])

				// Check config fields
				assert.Equal(t, float64(5), data["concurrency"])
				assert.Equal(t, float64(100), data["max_pages"])
				assert.Equal(t, "sitemap", data["source_type"])
				assert.Equal(t, float64(2), data["crawl_delay_seconds"])
				assert.Equal(t, float64(3), data["adaptive_delay_seconds"])
			},
		},
		{
			name:   "job_not_found",
			jobID:  "nonexistent-job",
			userID: "user-456",
			orgID:  "org-789",
			setupSQL: func(mock sqlmock.Sqlmock) {
				// Mock query returning no rows (job not found)
				mock.ExpectQuery(`SELECT j\.total_tasks, j\.completed_tasks`).
					WithArgs("nonexistent-job", "org-789").
					WillReturnError(sql.ErrNoRows)
			},
			expectedStatus: http.StatusNotFound,
			checkResponse: func(t *testing.T, rec *httptest.ResponseRecorder) {
				var response map[string]interface{}
				err := json.Unmarshal(rec.Body.Bytes(), &response)
				require.NoError(t, err)

				assert.Equal(t, float64(404), response["status"])
				assert.Equal(t, "NOT_FOUND", response["code"])
				assert.Equal(t, "Job not found", response["message"])
			},
		},
		{
			name:   "job_wrong_organisation",
			jobID:  "job-123",
			userID: "user-456",
			orgID:  "wrong-org",
			setupSQL: func(mock sqlmock.Sqlmock) {
				// Mock query returning no rows (different org)
				mock.ExpectQuery(`SELECT j\.total_tasks, j\.completed_tasks`).
					WithArgs("job-123", "wrong-org").
					WillReturnError(sql.ErrNoRows)
			},
			expectedStatus: http.StatusNotFound,
			checkResponse: func(t *testing.T, rec *httptest.ResponseRecorder) {
				var response map[string]interface{}
				err := json.Unmarshal(rec.Body.Bytes(), &response)
				require.NoError(t, err)

				assert.Equal(t, float64(404), response["status"])
				assert.Equal(t, "NOT_FOUND", response["code"])
			},
		},
		{
			name:   "database_error",
			jobID:  "job-123",
			userID: "user-456",
			orgID:  "org-789",
			setupSQL: func(mock sqlmock.Sqlmock) {
				mock.ExpectQuery(`SELECT j\.total_tasks, j\.completed_tasks`).
					WithArgs("job-123", "org-789").
					WillReturnError(assert.AnError)
			},
			expectedStatus: http.StatusInternalServerError,
			checkResponse: func(t *testing.T, rec *httptest.ResponseRecorder) {
				var response map[string]interface{}
				err := json.Unmarshal(rec.Body.Bytes(), &response)
				require.NoError(t, err)

				assert.Equal(t, float64(http.StatusInternalServerError), response["status"])
				assert.Equal(t, "INTERNAL_ERROR", response["code"])
			},
		},
	}

	for _, tt := range tests {
		t.Run(tt.name, func(t *testing.T) {
			// Create mock database
			mockSQL, mock, err := sqlmock.New()
			require.NoError(t, err)
			defer mockSQL.Close()

			// Setup SQL expectations
			tt.setupSQL(mock)

			// Create mock DBClient that returns the mock SQL DB
			mockDB := new(MockDBClient)
			mockJobsManager := new(MockJobManager)

			// Mock GetOrCreateUser for authentication
			user := &db.User{
				ID:             tt.userID,
				Email:          "test@example.com",
				OrganisationID: &tt.orgID,
			}
			mockDB.On("GetOrCreateUser", tt.userID, "test@example.com", (*string)(nil)).Return(user, nil)

			// Mock GetDB to return our sqlmock instance
			mockDB.On("GetDB").Return(mockSQL)

			// Create handler
			handler := NewHandler(mockDB, mockJobsManager)

			// Create authenticated request
			req := httptest.NewRequest(http.MethodGet, "/v1/jobs/"+tt.jobID, nil)
			ctx := context.WithValue(req.Context(), auth.UserKey, &auth.UserClaims{
				UserID: tt.userID,
				Email:  "test@example.com",
			})
			req = req.WithContext(ctx)

			rec := httptest.NewRecorder()

			// Execute
			handler.getJob(rec, req, tt.jobID)

			// Verify
			assert.Equal(t, tt.expectedStatus, rec.Code)
			if tt.checkResponse != nil {
				tt.checkResponse(t, rec)
			}

			// Verify all SQL expectations were met
			assert.NoError(t, mock.ExpectationsWereMet())

			// Verify mocks
			mockDB.AssertExpectations(t)
			mockJobsManager.AssertExpectations(t)
		})
	}
}

// TestUpdateJobIntegration tests the PUT /v1/jobs/:id endpoint with sqlmock
func TestUpdateJobIntegration(t *testing.T) {
	tests := []struct {
		name           string
		jobID          string
		userID         string
		orgID          string
		action         string
		setupSQL       func(sqlmock.Sqlmock)
		setupMocks     func(*MockJobManager)
		expectedStatus int
		checkResponse  func(*testing.T, *httptest.ResponseRecorder)
	}{
		{
			name:   "successful_job_start",
			jobID:  "job-123",
			userID: "user-456",
			orgID:  "org-789",
			action: "start",
			setupSQL: func(mock sqlmock.Sqlmock) {
				// Mock job access validation query
				rows := sqlmock.NewRows([]string{"organisation_id"}).AddRow("org-789")
				mock.ExpectQuery(`SELECT organisation_id FROM jobs WHERE id = \$1`).
					WithArgs("job-123").
					WillReturnRows(rows)
			},
			setupMocks: func(jm *MockJobManager) {
				// Mock successful start
				jm.On("StartJob", mock.AnythingOfType("*context.valueCtx"), "job-123").Return(nil)

				// Mock GetJobStatus for response
				job := &jobs.Job{
					ID:             "job-123",
					Domain:         "example.com",
					Status:         jobs.JobStatusRunning,
					TotalTasks:     10,
					CompletedTasks: 0,
					FailedTasks:    0,
					SkippedTasks:   0,
					Progress:       0.0,
					CreatedAt:      time.Now(),
				}
				jm.On("GetJobStatus", mock.AnythingOfType("*context.valueCtx"), "job-123").Return(job, nil)
			},
			expectedStatus: http.StatusOK,
			checkResponse: func(t *testing.T, rec *httptest.ResponseRecorder) {
				var response map[string]interface{}
				err := json.Unmarshal(rec.Body.Bytes(), &response)
				require.NoError(t, err)

				assert.Equal(t, "success", response["status"])
				assert.Contains(t, response["message"].(string), "started successfully")

				data := response["data"].(map[string]interface{})
				assert.Equal(t, "job-123", data["id"])
				assert.Equal(t, "example.com", data["domain"])
				assert.Equal(t, "running", data["status"])
			},
		},
		{
			name:   "successful_job_cancel",
			jobID:  "job-456",
			userID: "user-789",
			orgID:  "org-123",
			action: "cancel",
			setupSQL: func(mock sqlmock.Sqlmock) {
				// Mock job access validation query
				rows := sqlmock.NewRows([]string{"organisation_id"}).AddRow("org-123")
				mock.ExpectQuery(`SELECT organisation_id FROM jobs WHERE id = \$1`).
					WithArgs("job-456").
					WillReturnRows(rows)
			},
			setupMocks: func(jm *MockJobManager) {
				// Mock successful cancel
				jm.On("CancelJob", mock.AnythingOfType("*context.valueCtx"), "job-456").Return(nil)

				// Mock GetJobStatus for response
				job := &jobs.Job{
					ID:             "job-456",
					Domain:         "test.com",
					Status:         jobs.JobStatusCancelled,
					TotalTasks:     5,
					CompletedTasks: 2,
					FailedTasks:    0,
					SkippedTasks:   0,
					Progress:       40.0,
					CreatedAt:      time.Now().UTC(),
					CompletedAt:    time.Now().UTC(),
				}
				jm.On("GetJobStatus", mock.AnythingOfType("*context.valueCtx"), "job-456").Return(job, nil)
			},
			expectedStatus: http.StatusOK,
			checkResponse: func(t *testing.T, rec *httptest.ResponseRecorder) {
				var response map[string]interface{}
				err := json.Unmarshal(rec.Body.Bytes(), &response)
				require.NoError(t, err)

				assert.Equal(t, "success", response["status"])
				assert.Contains(t, response["message"].(string), "canceled successfully")

				data := response["data"].(map[string]interface{})
				assert.Equal(t, "job-456", data["id"])
				assert.Equal(t, "cancelled", data["status"])
			},
		},
		{
			name:   "job_access_denied_wrong_org",
			jobID:  "job-123",
			userID: "user-456",
			orgID:  "user-org-789", // User's org
			action: "start",
			setupSQL: func(mock sqlmock.Sqlmock) {
				// Mock job access validation returning different org
				rows := sqlmock.NewRows([]string{"organisation_id"}).AddRow("job-org-different")
				mock.ExpectQuery(`SELECT organisation_id FROM jobs WHERE id = \$1`).
					WithArgs("job-123").
					WillReturnRows(rows)
			},
			setupMocks: func(jm *MockJobManager) {
				// JobManager methods should not be called
			},
			expectedStatus: http.StatusUnauthorized,
			checkResponse: func(t *testing.T, rec *httptest.ResponseRecorder) {
				var response map[string]interface{}
				err := json.Unmarshal(rec.Body.Bytes(), &response)
				require.NoError(t, err)

				assert.Equal(t, float64(401), response["status"])
				assert.Equal(t, "UNAUTHORISED", response["code"])
				assert.Equal(t, "Job access denied", response["message"])
			},
		},
		{
			name:   "job_not_found",
			jobID:  "nonexistent-job",
			userID: "user-456",
			orgID:  "org-789",
			action: "start",
			setupSQL: func(mock sqlmock.Sqlmock) {
				// Mock job access validation returning no rows
				mock.ExpectQuery(`SELECT organisation_id FROM jobs WHERE id = \$1`).
					WithArgs("nonexistent-job").
					WillReturnError(sql.ErrNoRows)
			},
			setupMocks: func(jm *MockJobManager) {
				// JobManager methods should not be called
			},
			expectedStatus: http.StatusNotFound,
			checkResponse: func(t *testing.T, rec *httptest.ResponseRecorder) {
				var response map[string]interface{}
				err := json.Unmarshal(rec.Body.Bytes(), &response)
				require.NoError(t, err)

				assert.Equal(t, float64(404), response["status"])
				assert.Equal(t, "NOT_FOUND", response["code"])
				assert.Equal(t, "Job not found", response["message"])
			},
		},
		{
			name:   "invalid_action",
			jobID:  "job-123",
			userID: "user-456",
			orgID:  "org-789",
			action: "invalid",
			setupSQL: func(mock sqlmock.Sqlmock) {
				// Mock job access validation (should pass)
				rows := sqlmock.NewRows([]string{"organisation_id"}).AddRow("org-789")
				mock.ExpectQuery(`SELECT organisation_id FROM jobs WHERE id = \$1`).
					WithArgs("job-123").
					WillReturnRows(rows)
			},
			setupMocks: func(jm *MockJobManager) {
				// JobManager methods should not be called for invalid action
			},
			expectedStatus: http.StatusBadRequest,
			checkResponse: func(t *testing.T, rec *httptest.ResponseRecorder) {
				var response map[string]interface{}
				err := json.Unmarshal(rec.Body.Bytes(), &response)
				require.NoError(t, err)

				assert.Equal(t, float64(400), response["status"])
				assert.Equal(t, "BAD_REQUEST", response["code"])
				assert.Contains(t, response["message"].(string), "Invalid action")
			},
		},
		{
			name:   "invalid_json_payload",
			jobID:  "job-123",
			userID: "user-456",
			orgID:  "org-789",
			action: "invalid-json",
			setupSQL: func(mock sqlmock.Sqlmock) {
				// No SQL expectations - should fail before DB access
			},
			setupMocks: func(jm *MockJobManager) {
				// No JobManager expectations - should fail before JobManager calls
			},
			expectedStatus: http.StatusBadRequest,
			checkResponse: func(t *testing.T, rec *httptest.ResponseRecorder) {
				var response map[string]interface{}
				err := json.Unmarshal(rec.Body.Bytes(), &response)
				require.NoError(t, err)

				assert.Equal(t, float64(400), response["status"])
				assert.Equal(t, "BAD_REQUEST", response["code"])
				assert.Equal(t, "Invalid JSON request body", response["message"])
			},
		},
		{
			name:   "start_job_manager_failure",
			jobID:  "job-123",
			userID: "user-456",
			orgID:  "org-789",
			action: "start",
			setupSQL: func(mock sqlmock.Sqlmock) {
				// Mock job access validation (should pass)
				rows := sqlmock.NewRows([]string{"organisation_id"}).AddRow("org-789")
				mock.ExpectQuery(`SELECT organisation_id FROM jobs WHERE id = \$1`).
					WithArgs("job-123").
					WillReturnRows(rows)
			},
			setupMocks: func(jm *MockJobManager) {
				// Mock StartJob failure
				jm.On("StartJob", mock.AnythingOfType("*context.valueCtx"), "job-123").Return(assert.AnError)
			},
			expectedStatus: http.StatusInternalServerError,
			checkResponse: func(t *testing.T, rec *httptest.ResponseRecorder) {
				var response map[string]interface{}
				err := json.Unmarshal(rec.Body.Bytes(), &response)
				require.NoError(t, err)

				assert.Equal(t, float64(500), response["status"])
				assert.Equal(t, "INTERNAL_ERROR", response["code"])
			},
		},
		{
			name:   "get_status_failure_after_success",
			jobID:  "job-123",
			userID: "user-456",
			orgID:  "org-789",
			action: "start",
			setupSQL: func(mock sqlmock.Sqlmock) {
				// Mock job access validation (should pass)
				rows := sqlmock.NewRows([]string{"organisation_id"}).AddRow("org-789")
				mock.ExpectQuery(`SELECT organisation_id FROM jobs WHERE id = \$1`).
					WithArgs("job-123").
					WillReturnRows(rows)
			},
			setupMocks: func(jm *MockJobManager) {
				// Mock successful start but failed status retrieval
				jm.On("StartJob", mock.AnythingOfType("*context.valueCtx"), "job-123").Return(nil)
				jm.On("GetJobStatus", mock.AnythingOfType("*context.valueCtx"), "job-123").Return(nil, assert.AnError)
			},
			expectedStatus: http.StatusInternalServerError,
			checkResponse: func(t *testing.T, rec *httptest.ResponseRecorder) {
				var response map[string]interface{}
				err := json.Unmarshal(rec.Body.Bytes(), &response)
				require.NoError(t, err)

				assert.Equal(t, float64(500), response["status"])
				assert.Equal(t, "INTERNAL_ERROR", response["code"])
			},
		},
	}

	for _, tt := range tests {
		t.Run(tt.name, func(t *testing.T) {
			// Create mock database
			mockSQL, mock, err := sqlmock.New()
			require.NoError(t, err)
			defer mockSQL.Close()

			// Setup SQL expectations
			tt.setupSQL(mock)

			// Create mocks
			mockDB := new(MockDBClient)
			mockJobsManager := new(MockJobManager)

			// Setup JobManager mocks
			tt.setupMocks(mockJobsManager)

			// Mock authentication for all tests (auth happens before JSON parsing)
			user := &db.User{
				ID:             tt.userID,
				Email:          "test@example.com",
				OrganisationID: &tt.orgID,
			}
			mockDB.On("GetOrCreateUser", tt.userID, "test@example.com", (*string)(nil)).Return(user, nil)

			// Mock GetDB only for tests that reach SQL queries
			if tt.name != "invalid_json_payload" {
				mockDB.On("GetDB").Return(mockSQL)
			}

			// Create handler
			handler := NewHandler(mockDB, mockJobsManager)

			// Create request with action
			var bodyBytes []byte
			if tt.name == "invalid_json_payload" {
				// Send invalid JSON
				bodyBytes = []byte("{invalid json}")
			} else {
				requestBody := map[string]string{"action": tt.action}
				bodyBytes, err = json.Marshal(requestBody)
				require.NoError(t, err)
			}

			req := createAuthenticatedRequest(http.MethodPut, "/v1/jobs/"+tt.jobID, bodyBytes)
			// Override user context for this specific test
			ctx := context.WithValue(req.Context(), auth.UserKey, &auth.UserClaims{
				UserID: tt.userID,
				Email:  "test@example.com",
			})
			req = req.WithContext(ctx)

			rec := httptest.NewRecorder()

			// Execute
			handler.updateJob(rec, req, tt.jobID)

			// Verify
			assert.Equal(t, tt.expectedStatus, rec.Code)
			if tt.checkResponse != nil {
				tt.checkResponse(t, rec)
			}

			// Verify all SQL expectations were met (if any were set)
			if tt.name != "invalid_json_payload" {
				assert.NoError(t, mock.ExpectationsWereMet())
			}

			// Verify mocks
			mockDB.AssertExpectations(t)
			mockJobsManager.AssertExpectations(t)
		})
	}
}

// TestCancelJobIntegration tests the DELETE /v1/jobs/:id endpoint with sqlmock
func TestCancelJobIntegration(t *testing.T) {
	tests := []struct {
		name           string
		jobID          string
		userID         string
		orgID          string
		setupSQL       func(sqlmock.Sqlmock)
		setupMocks     func(*MockJobManager)
		expectedStatus int
		checkResponse  func(*testing.T, *httptest.ResponseRecorder)
	}{
		{
			name:   "successful_job_cancellation",
			jobID:  "job-123",
			userID: "user-456",
			orgID:  "org-789",
			setupSQL: func(mock sqlmock.Sqlmock) {
				// Mock job access validation query
				rows := sqlmock.NewRows([]string{"organisation_id"}).AddRow("org-789")
				mock.ExpectQuery(`SELECT organisation_id FROM jobs WHERE id = \$1`).
					WithArgs("job-123").
					WillReturnRows(rows)
			},
			setupMocks: func(jm *MockJobManager) {
				// Mock successful cancellation
				jm.On("CancelJob", mock.AnythingOfType("*context.valueCtx"), "job-123").Return(nil)
			},
			expectedStatus: http.StatusOK,
			checkResponse: func(t *testing.T, rec *httptest.ResponseRecorder) {
				var response map[string]interface{}
				err := json.Unmarshal(rec.Body.Bytes(), &response)
				require.NoError(t, err)

				assert.Equal(t, "success", response["status"])
				assert.Equal(t, "Job cancelled successfully", response["message"])

				data := response["data"].(map[string]interface{})
				assert.Equal(t, "job-123", data["id"])
				assert.Equal(t, "cancelled", data["status"])
			},
		},
		{
			name:   "cancel_user_creation_error",
			jobID:  "job-123",
			userID: "user-456",
			orgID:  "org-789",
			setupSQL: func(mock sqlmock.Sqlmock) {
				// No SQL expectations - should fail before DB access
			},
			setupMocks: func(jm *MockJobManager) {
				// No JobManager expectations - should fail before JobManager calls
			},
			expectedStatus: http.StatusInternalServerError,
			checkResponse: func(t *testing.T, rec *httptest.ResponseRecorder) {
				var response map[string]interface{}
				err := json.Unmarshal(rec.Body.Bytes(), &response)
				require.NoError(t, err)

				assert.Equal(t, float64(500), response["status"])
				assert.Equal(t, "INTERNAL_ERROR", response["code"])
			},
		},
		{
			name:   "cancel_manager_error",
			jobID:  "job-123",
			userID: "user-456",
			orgID:  "org-789",
			setupSQL: func(mock sqlmock.Sqlmock) {
				// Mock job access validation (should pass)
				rows := sqlmock.NewRows([]string{"organisation_id"}).AddRow("org-789")
				mock.ExpectQuery(`SELECT organisation_id FROM jobs WHERE id = \$1`).
					WithArgs("job-123").
					WillReturnRows(rows)
			},
			setupMocks: func(jm *MockJobManager) {
				// Mock CancelJob failure
				jm.On("CancelJob", mock.AnythingOfType("*context.valueCtx"), "job-123").Return(assert.AnError)
			},
			expectedStatus: http.StatusInternalServerError,
			checkResponse: func(t *testing.T, rec *httptest.ResponseRecorder) {
				var response map[string]interface{}
				err := json.Unmarshal(rec.Body.Bytes(), &response)
				require.NoError(t, err)

				assert.Equal(t, float64(500), response["status"])
				assert.Equal(t, "INTERNAL_ERROR", response["code"])
			},
		},
	}

	for _, tt := range tests {
		t.Run(tt.name, func(t *testing.T) {
			// Create mock database
			mockSQL, mock, err := sqlmock.New()
			require.NoError(t, err)
			defer mockSQL.Close()

			// Setup SQL expectations
			tt.setupSQL(mock)

			// Create mocks
			mockDB := new(MockDBClient)
			mockJobsManager := new(MockJobManager)

			// Setup JobManager mocks
			tt.setupMocks(mockJobsManager)

			// Mock GetOrCreateUser based on test case
			if tt.name == "cancel_user_creation_error" {
				mockDB.On("GetOrCreateUser", tt.userID, "test@example.com", (*string)(nil)).Return(nil, assert.AnError)
			} else {
				user := &db.User{
					ID:             tt.userID,
					Email:          "test@example.com",
					OrganisationID: &tt.orgID,
				}
				mockDB.On("GetOrCreateUser", tt.userID, "test@example.com", (*string)(nil)).Return(user, nil)
				mockDB.On("GetDB").Return(mockSQL)
			}

			// Create handler
			handler := NewHandler(mockDB, mockJobsManager)

			// Create authenticated request
			req := httptest.NewRequest(http.MethodDelete, "/v1/jobs/"+tt.jobID, nil)
			ctx := context.WithValue(req.Context(), auth.UserKey, &auth.UserClaims{
				UserID: tt.userID,
				Email:  "test@example.com",
			})
			req = req.WithContext(ctx)

			rec := httptest.NewRecorder()

			// Execute
			handler.cancelJob(rec, req, tt.jobID)

			// Verify
			assert.Equal(t, tt.expectedStatus, rec.Code)
			if tt.checkResponse != nil {
				tt.checkResponse(t, rec)
			}

			// Verify all SQL expectations were met (only for tests that access DB)
			if tt.name != "cancel_user_creation_error" {
				assert.NoError(t, mock.ExpectationsWereMet())
			}

			// Verify mocks
			mockDB.AssertExpectations(t)
			mockJobsManager.AssertExpectations(t)
		})
	}
}

// TestGetJobTasksIntegration tests the GET /v1/jobs/:id/tasks endpoint with sqlmock
func TestGetJobTasksIntegration(t *testing.T) {
	tests := []struct {
		name           string
		jobID          string
		userID         string
		orgID          string
		queryParams    string
		setupSQL       func(sqlmock.Sqlmock)
		expectedStatus int
		checkResponse  func(*testing.T, *httptest.ResponseRecorder)
	}{
		{
			name:        "successful_tasks_retrieval",
			jobID:       "job-123",
			userID:      "user-456",
			orgID:       "org-789",
			queryParams: "",
			setupSQL: func(mock sqlmock.Sqlmock) {
				// Mock job access validation query (from validateJobAccess)
				orgRows := sqlmock.NewRows([]string{"organisation_id"}).AddRow("org-789")
				mock.ExpectQuery(`SELECT organisation_id FROM jobs WHERE id = \$1`).
					WithArgs("job-123").
					WillReturnRows(orgRows)

				// Mock task count query
				countRows := sqlmock.NewRows([]string{"count"}).AddRow(2)
				mock.ExpectQuery(`SELECT COUNT\(\*\) FROM tasks t WHERE t\.job_id = \$1`).
					WithArgs("job-123").
					WillReturnRows(countRows)

				// Mock tasks select query
				taskRows := sqlmock.NewRows([]string{
					"id", "job_id", "path", "domain", "status", "status_code", "response_time",
					"cache_status", "second_response_time", "second_cache_status", "content_type",
					"error", "source_type", "source_url", "created_at", "started_at", "completed_at", "retry_count",
				}).AddRow(
					"task-1", "job-123", "/page1", "example.com", "completed", 200, 150,
					"HIT", 120, "HIT", "text/html", nil, "sitemap", nil,
					time.Now(), time.Now(), time.Now(), 0,
				).AddRow(
					"task-2", "job-123", "/page2", "example.com", "failed", 404, 300,
					"MISS", nil, nil, "text/html", "Not found", "link", "https://example.com/page1",
					time.Now(), time.Now(), time.Now(), 2,
				)

				mock.ExpectQuery(`SELECT t\.id, t\.job_id, p\.path, d\.name as domain, t\.status`).
					WithArgs("job-123", 50, 0).
					WillReturnRows(taskRows)
			},
			expectedStatus: http.StatusOK,
			checkResponse: func(t *testing.T, rec *httptest.ResponseRecorder) {
				var response map[string]interface{}
				err := json.Unmarshal(rec.Body.Bytes(), &response)
				require.NoError(t, err)

				assert.Equal(t, "success", response["status"])
				assert.Equal(t, "Tasks retrieved successfully", response["message"])

				data := response["data"].(map[string]interface{})
				tasks := data["tasks"].([]interface{})
				assert.Len(t, tasks, 2)

				// Check first task
				task1 := tasks[0].(map[string]interface{})
				assert.Equal(t, "task-1", task1["id"])
				assert.Equal(t, "/page1", task1["path"])
				assert.Equal(t, "https://example.com/page1", task1["url"])
				assert.Equal(t, "completed", task1["status"])
				assert.Equal(t, float64(200), task1["status_code"])

				// Check pagination
				pagination := data["pagination"].(map[string]interface{})
				assert.Equal(t, float64(50), pagination["limit"])
				assert.Equal(t, float64(0), pagination["offset"])
				assert.Equal(t, float64(2), pagination["total"])
				assert.Equal(t, false, pagination["has_next"])
			},
		},
		{
			name:        "tasks_with_pagination",
			jobID:       "job-456",
			userID:      "user-789",
			orgID:       "org-123",
			queryParams: "?limit=10&offset=20",
			setupSQL: func(mock sqlmock.Sqlmock) {
				// Mock job access validation
				orgRows := sqlmock.NewRows([]string{"organisation_id"}).AddRow("org-123")
				mock.ExpectQuery(`SELECT organisation_id FROM jobs WHERE id = \$1`).
					WithArgs("job-456").
					WillReturnRows(orgRows)

				// Mock task count query
				countRows := sqlmock.NewRows([]string{"count"}).AddRow(50)
				mock.ExpectQuery(`SELECT COUNT\(\*\) FROM tasks t WHERE t\.job_id = \$1`).
					WithArgs("job-456").
					WillReturnRows(countRows)

				// Mock tasks select with pagination
				taskRows := sqlmock.NewRows([]string{
					"id", "job_id", "path", "domain", "status", "status_code", "response_time",
					"cache_status", "second_response_time", "second_cache_status", "content_type",
					"error", "source_type", "source_url", "created_at", "started_at", "completed_at", "retry_count",
				}).AddRow(
					"task-21", "job-456", "/page21", "test.com", "completed", 200, 180,
					"HIT", 160, "HIT", "text/html", nil, "sitemap", nil,
					time.Now(), time.Now(), time.Now(), 0,
				)

				mock.ExpectQuery(`SELECT t\.id, t\.job_id, p\.path, d\.name as domain, t\.status`).
					WithArgs("job-456", 10, 20).
					WillReturnRows(taskRows)
			},
			expectedStatus: http.StatusOK,
			checkResponse: func(t *testing.T, rec *httptest.ResponseRecorder) {
				var response map[string]interface{}
				err := json.Unmarshal(rec.Body.Bytes(), &response)
				require.NoError(t, err)

				data := response["data"].(map[string]interface{})
				pagination := data["pagination"].(map[string]interface{})

				assert.Equal(t, float64(10), pagination["limit"])
				assert.Equal(t, float64(20), pagination["offset"])
				assert.Equal(t, float64(50), pagination["total"])
				assert.Equal(t, true, pagination["has_next"]) // 20 + 10 = 30 < 50
				assert.Equal(t, true, pagination["has_prev"]) // offset > 0
			},
		},
	}

	for _, tt := range tests {
		t.Run(tt.name, func(t *testing.T) {
			// Create mock database
			mockSQL, mock, err := sqlmock.New()
			require.NoError(t, err)
			defer mockSQL.Close()

			// Setup SQL expectations
			tt.setupSQL(mock)

			// Create mocks
			mockDB := new(MockDBClient)
			mockJobsManager := new(MockJobManager)

			// Mock GetOrCreateUser for authentication
			user := &db.User{
				ID:             tt.userID,
				Email:          "test@example.com",
				OrganisationID: &tt.orgID,
			}
			mockDB.On("GetOrCreateUser", tt.userID, "test@example.com", (*string)(nil)).Return(user, nil)

			// Mock GetDB to return our sqlmock instance
			mockDB.On("GetDB").Return(mockSQL)

			// Create handler
			handler := NewHandler(mockDB, mockJobsManager)

			// Create authenticated request
			req := httptest.NewRequest(http.MethodGet, "/v1/jobs/"+tt.jobID+"/tasks"+tt.queryParams, nil)
			ctx := context.WithValue(req.Context(), auth.UserKey, &auth.UserClaims{
				UserID: tt.userID,
				Email:  "test@example.com",
			})
			req = req.WithContext(ctx)

			rec := httptest.NewRecorder()

			// Execute
			handler.getJobTasks(rec, req, tt.jobID)

			// Verify
			assert.Equal(t, tt.expectedStatus, rec.Code)
			if tt.checkResponse != nil {
				tt.checkResponse(t, rec)
			}

			// Verify all SQL expectations were met
			assert.NoError(t, mock.ExpectationsWereMet())

			// Verify mocks
			mockDB.AssertExpectations(t)
			mockJobsManager.AssertExpectations(t)
		})
	}
}<|MERGE_RESOLUTION|>--- conflicted
+++ resolved
@@ -39,24 +39,16 @@
 				rows := sqlmock.NewRows([]string{
 					"total_tasks", "completed_tasks", "failed_tasks", "skipped_tasks",
 					"status", "domain", "created_at", "started_at", "completed_at",
-<<<<<<< HEAD
 					"duration_seconds", "avg_time_per_task_seconds", "stats", "scheduler_id",
-=======
-					"duration_seconds", "avg_time_per_task_seconds", "stats",
 					"concurrency", "max_pages", "source_type",
 					"crawl_delay_seconds", "adaptive_delay_seconds",
->>>>>>> ae4ba944
 				}).AddRow(
 					100, 85, 10, 5, // task counts
 					"completed", "example.com", // status and domain
 					time.Now(), time.Now().Add(-time.Hour), time.Now(), // timestamps
-<<<<<<< HEAD
 					3600, 42.35, nil, nil, // duration_seconds, avg_time_per_task_seconds, stats, scheduler_id
-=======
-					3600, 42.35, nil, // duration_seconds, avg_time_per_task_seconds, stats (nil for now)
 					5, 100, "sitemap", // concurrency, max_pages, source_type
 					2, 3, // crawl_delay_seconds, adaptive_delay_seconds
->>>>>>> ae4ba944
 				)
 
 				mock.ExpectQuery(`SELECT j\.total_tasks, j\.completed_tasks, j\.failed_tasks, j\.skipped_tasks, j\.status`).
