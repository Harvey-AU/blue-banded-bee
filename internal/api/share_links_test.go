package api

import (
	"context"
	"database/sql"
	"encoding/json"
	"net/http"
	"net/http/httptest"
	"testing"
	"time"

	"github.com/DATA-DOG/go-sqlmock"
	"github.com/Harvey-AU/blue-banded-bee/internal/auth"
	"github.com/Harvey-AU/blue-banded-bee/internal/db"
	"github.com/stretchr/testify/assert"
	"github.com/stretchr/testify/require"
)

type shareLinkSuccessResponse struct {
	Status  string `json:"status"`
	Message string `json:"message"`
	Data    struct {
		Exists    bool   `json:"exists"`
		Token     string `json:"token"`
		ShareLink string `json:"share_link"`
	} `json:"data"`
}

func decodeShareLinkSuccess(t *testing.T, rec *httptest.ResponseRecorder) shareLinkSuccessResponse {
	var payload shareLinkSuccessResponse
	require.NoError(t, json.Unmarshal(rec.Body.Bytes(), &payload))
	return payload
}

type shareLinkRevokeResponse struct {
	Status  string `json:"status"`
	Message string `json:"message"`
	Data    struct {
		Revoked bool `json:"revoked"`
	} `json:"data"`
}

func decodeShareLinkRevoke(t *testing.T, rec *httptest.ResponseRecorder) shareLinkRevokeResponse {
	var payload shareLinkRevokeResponse
	require.NoError(t, json.Unmarshal(rec.Body.Bytes(), &payload))
	return payload
}

func TestCreateJobShareLinkCreatesNewToken(t *testing.T) {
	handler, mockDB, _ := createTestHandler()

	sqlDB, mock, err := sqlmock.New()
	require.NoError(t, err)
	defer sqlDB.Close()

	orgID := "org-123"
	user := &db.User{
		ID:             "user-123",
		Email:          "test@example.com",
		OrganisationID: &orgID,
	}

	mockDB.On("GetOrCreateUser", user.ID, user.Email, (*string)(nil)).Return(user, nil)
	mockDB.On("GetDB").Return(sqlDB)
	mock.ExpectQuery(`SELECT organisation_id FROM jobs WHERE id = \$1`).
		WithArgs("job-123").
		WillReturnRows(sqlmock.NewRows([]string{"organisation_id"}).AddRow(orgID))

	mockDB.On("GetDB").Return(sqlDB)
	mock.ExpectQuery(`SELECT token\s+FROM job_share_links`).
		WithArgs("job-123").
		WillReturnError(sql.ErrNoRows)

	mock.ExpectExec(`INSERT INTO job_share_links`).
		WithArgs("job-123", sqlmock.AnyArg(), user.ID).
		WillReturnResult(sqlmock.NewResult(1, 1))

	req := createAuthenticatedRequest(http.MethodPost, "/v1/jobs/job-123/share-links", nil)
	req.Host = "example.com"
	ctx := context.WithValue(req.Context(), auth.UserKey, &auth.UserClaims{
		UserID: user.ID,
		Email:  user.Email,
	})
	req = req.WithContext(ctx)

	rec := httptest.NewRecorder()

	handler.createJobShareLink(rec, req, "job-123")

	assert.Equal(t, http.StatusOK, rec.Code)

	resp := decodeShareLinkSuccess(t, rec)
	assert.Equal(t, "success", resp.Status)
	assert.NotEmpty(t, resp.Data.Token)
	assert.Contains(t, resp.Data.ShareLink, resp.Data.Token)
	assert.Contains(t, resp.Data.ShareLink, "example.com")

	assert.NoError(t, mock.ExpectationsWereMet())
	mockDB.AssertExpectations(t)
}

func TestCreateJobShareLinkReturnsExistingToken(t *testing.T) {
	handler, mockDB, _ := createTestHandler()

	sqlDB, mock, err := sqlmock.New()
	require.NoError(t, err)
	defer sqlDB.Close()

	orgID := "org-789"
	user := &db.User{
		ID:             "user-456",
		Email:          "test@example.com",
		OrganisationID: &orgID,
	}

	mockDB.On("GetOrCreateUser", user.ID, user.Email, (*string)(nil)).Return(user, nil)
	mockDB.On("GetDB").Return(sqlDB)
	mock.ExpectQuery(`SELECT organisation_id FROM jobs WHERE id = \$1`).
		WithArgs("job-456").
		WillReturnRows(sqlmock.NewRows([]string{"organisation_id"}).AddRow(orgID))

	mockDB.On("GetDB").Return(sqlDB)
	mock.ExpectQuery(`SELECT token\s+FROM job_share_links`).
		WithArgs("job-456").
		WillReturnRows(sqlmock.NewRows([]string{"token"}).AddRow("existing-token"))

	req := createAuthenticatedRequest(http.MethodPost, "/v1/jobs/job-456/share-links", nil)
	req.Host = "dashboard.example"
	ctx := context.WithValue(req.Context(), auth.UserKey, &auth.UserClaims{
		UserID: user.ID,
		Email:  user.Email,
	})
	req = req.WithContext(ctx)
	rec := httptest.NewRecorder()

	handler.createJobShareLink(rec, req, "job-456")

	assert.Equal(t, http.StatusOK, rec.Code)

	resp := decodeShareLinkSuccess(t, rec)
	assert.Equal(t, "success", resp.Status)
	assert.Equal(t, "existing-token", resp.Data.Token)
	assert.Contains(t, resp.Data.ShareLink, "existing-token")
	assert.Equal(t, "Share link already exists", resp.Message)

	assert.NoError(t, mock.ExpectationsWereMet())
	mockDB.AssertExpectations(t)
}

func TestGetJobShareLinkSuccess(t *testing.T) {
	handler, mockDB, _ := createTestHandler()

	sqlDB, mock, err := sqlmock.New()
	require.NoError(t, err)
	defer sqlDB.Close()

	orgID := "org-222"
	user := &db.User{
		ID:             "user-222",
		Email:          "viewer@example.com",
		OrganisationID: &orgID,
	}

	mockDB.On("GetOrCreateUser", user.ID, user.Email, (*string)(nil)).Return(user, nil)
	mockDB.On("GetDB").Return(sqlDB)
	mock.ExpectQuery(`SELECT organisation_id FROM jobs WHERE id = \$1`).
		WithArgs("job-222").
		WillReturnRows(sqlmock.NewRows([]string{"organisation_id"}).AddRow(orgID))

	mockDB.On("GetDB").Return(sqlDB)
	mock.ExpectQuery(`SELECT token\s+FROM job_share_links`).
		WithArgs("job-222").
		WillReturnRows(sqlmock.NewRows([]string{"token"}).AddRow("active-token"))

	req := createAuthenticatedRequest(http.MethodGet, "/v1/jobs/job-222/share-links", nil)
	req.Host = "app.example"
	ctx := context.WithValue(req.Context(), auth.UserKey, &auth.UserClaims{
		UserID: user.ID,
		Email:  user.Email,
	})
	req = req.WithContext(ctx)
	rec := httptest.NewRecorder()

	handler.getJobShareLink(rec, req, "job-222")

	assert.Equal(t, http.StatusOK, rec.Code)

	resp := decodeShareLinkSuccess(t, rec)
	assert.Equal(t, "success", resp.Status)
	assert.True(t, resp.Data.Exists)
	assert.Equal(t, "active-token", resp.Data.Token)
	assert.Contains(t, resp.Data.ShareLink, "active-token")
	assert.Contains(t, resp.Data.ShareLink, "app.example")

	assert.NoError(t, mock.ExpectationsWereMet())
	mockDB.AssertExpectations(t)
}

func TestGetJobShareLinkNotFound(t *testing.T) {
	handler, mockDB, _ := createTestHandler()

	sqlDB, mock, err := sqlmock.New()
	require.NoError(t, err)
	defer sqlDB.Close()

	orgID := "org-333"
	user := &db.User{
		ID:             "user-333",
		Email:          "viewer@example.com",
		OrganisationID: &orgID,
	}

	mockDB.On("GetOrCreateUser", user.ID, user.Email, (*string)(nil)).Return(user, nil)
	mockDB.On("GetDB").Return(sqlDB)
	mock.ExpectQuery(`SELECT organisation_id FROM jobs WHERE id = \$1`).
		WithArgs("job-333").
		WillReturnRows(sqlmock.NewRows([]string{"organisation_id"}).AddRow(orgID))

	mockDB.On("GetDB").Return(sqlDB)
	mock.ExpectQuery(`SELECT token\s+FROM job_share_links`).
		WithArgs("job-333").
		WillReturnError(sql.ErrNoRows)

	req := createAuthenticatedRequest(http.MethodGet, "/v1/jobs/job-333/share-links", nil)
	ctx := context.WithValue(req.Context(), auth.UserKey, &auth.UserClaims{
		UserID: user.ID,
		Email:  user.Email,
	})
	req = req.WithContext(ctx)
	rec := httptest.NewRecorder()

	handler.getJobShareLink(rec, req, "job-333")

	assert.Equal(t, http.StatusOK, rec.Code)
	assert.Contains(t, rec.Body.String(), `"exists":false`)
	assert.Contains(t, rec.Body.String(), "No active share link")

	assert.NoError(t, mock.ExpectationsWereMet())
	mockDB.AssertExpectations(t)
}

func TestRevokeJobShareLinkSuccess(t *testing.T) {
	handler, mockDB, _ := createTestHandler()

	sqlDB, mock, err := sqlmock.New()
	require.NoError(t, err)
	defer sqlDB.Close()

	orgID := "org-001"
	user := &db.User{
		ID:             "user-001",
		Email:          "revoker@example.com",
		OrganisationID: &orgID,
	}

	mockDB.On("GetOrCreateUser", user.ID, user.Email, (*string)(nil)).Return(user, nil)
	mockDB.On("GetDB").Return(sqlDB)
	mock.ExpectQuery(`SELECT organisation_id FROM jobs WHERE id = \$1`).
		WithArgs("job-001").
		WillReturnRows(sqlmock.NewRows([]string{"organisation_id"}).AddRow(orgID))

	mockDB.On("GetDB").Return(sqlDB)
	mock.ExpectExec(`UPDATE job_share_links`).
		WithArgs("job-001", "token-001").
		WillReturnResult(sqlmock.NewResult(1, 1))

	req := createAuthenticatedRequest(http.MethodDelete, "/v1/jobs/job-001/share-links/token-001", nil)
	ctx := context.WithValue(req.Context(), auth.UserKey, &auth.UserClaims{
		UserID: user.ID,
		Email:  user.Email,
	})
	req = req.WithContext(ctx)

	rec := httptest.NewRecorder()

	handler.revokeJobShareLink(rec, req, "job-001", "token-001")

	assert.Equal(t, http.StatusOK, rec.Code)

	resp := decodeShareLinkRevoke(t, rec)
	assert.Equal(t, "success", resp.Status)
	assert.True(t, resp.Data.Revoked)

	assert.NoError(t, mock.ExpectationsWereMet())
	mockDB.AssertExpectations(t)
}

func TestRevokeJobShareLinkNotFound(t *testing.T) {
	handler, mockDB, _ := createTestHandler()

	sqlDB, mock, err := sqlmock.New()
	require.NoError(t, err)
	defer sqlDB.Close()

	orgID := "org-404"
	user := &db.User{
		ID:             "user-404",
		Email:          "missing@example.com",
		OrganisationID: &orgID,
	}

	mockDB.On("GetOrCreateUser", user.ID, user.Email, (*string)(nil)).Return(user, nil)
	mockDB.On("GetDB").Return(sqlDB)
	mock.ExpectQuery(`SELECT organisation_id FROM jobs WHERE id = \$1`).
		WithArgs("job-404").
		WillReturnRows(sqlmock.NewRows([]string{"organisation_id"}).AddRow(orgID))

	mockDB.On("GetDB").Return(sqlDB)
	mock.ExpectExec(`UPDATE job_share_links`).
		WithArgs("job-404", "missing-token").
		WillReturnResult(sqlmock.NewResult(1, 0))

	req := createAuthenticatedRequest(http.MethodDelete, "/v1/jobs/job-404/share-links/missing-token", nil)
	ctx := context.WithValue(req.Context(), auth.UserKey, &auth.UserClaims{
		UserID: user.ID,
		Email:  user.Email,
	})
	req = req.WithContext(ctx)
	rec := httptest.NewRecorder()

	handler.revokeJobShareLink(rec, req, "job-404", "missing-token")

	assert.Equal(t, http.StatusNotFound, rec.Code)
	assert.Contains(t, rec.Body.String(), "Share link not found")

	assert.NoError(t, mock.ExpectationsWereMet())
	mockDB.AssertExpectations(t)
}

func TestSharedJobHandlerReturnsJob(t *testing.T) {
	handler, mockDB, _ := createTestHandler()

	sqlDB, mock, err := sqlmock.New()
	require.NoError(t, err)
	defer sqlDB.Close()

	mockDB.On("GetDB").Return(sqlDB)
	mock.ExpectQuery(`SELECT job_id, expires_at, revoked_at FROM job_share_links`).
		WithArgs("token-123").
		WillReturnRows(sqlmock.NewRows([]string{"job_id", "expires_at", "revoked_at"}).AddRow("job-123", nil, nil))

	mockDB.On("GetDB").Return(sqlDB)
	now := time.Now()
	mock.ExpectQuery(`SELECT j.total_tasks, j.completed_tasks`).
		WithArgs("job-123").
		WillReturnRows(sqlmock.NewRows([]string{
			"total_tasks", "completed_tasks", "failed_tasks", "skipped_tasks", "status",
			"domain", "created_at", "started_at", "completed_at", "duration_seconds",
<<<<<<< HEAD
			"avg_time_per_task_seconds", "stats", "scheduler_id",
		}).AddRow(
			10, 8, 1, 1, "completed",
			"example.com", now, now, now,
			int64(120), float64(12.5), []byte(`{}`), nil,
=======
			"avg_time_per_task_seconds", "stats",
			"concurrency", "max_pages", "source_type",
			"crawl_delay_seconds", "adaptive_delay_seconds",
		}).AddRow(
			10, 8, 1, 1, "completed",
			"example.com", now, now, now,
			int64(120), float64(12.5), []byte(`{}`),
			5, 50, "sitemap",
			nil, 0,
>>>>>>> ae4ba944
		))

	req := httptest.NewRequest(http.MethodGet, "/v1/shared/jobs/token-123", nil)
	rec := httptest.NewRecorder()

	handler.SharedJobHandler(rec, req)

	assert.Equal(t, http.StatusOK, rec.Code)

	var payload map[string]interface{}
	err = json.Unmarshal(rec.Body.Bytes(), &payload)
	require.NoError(t, err)

	data, ok := payload["data"].(map[string]interface{})
	require.True(t, ok)
	assert.Equal(t, "example.com", data["domain"])
	assert.Equal(t, float64(10), data["total_tasks"])

	assert.NoError(t, mock.ExpectationsWereMet())
	mockDB.AssertExpectations(t)
}

func TestSharedJobHandlerRevokedLink(t *testing.T) {
	handler, mockDB, _ := createTestHandler()

	sqlDB, mock, err := sqlmock.New()
	require.NoError(t, err)
	defer sqlDB.Close()

	mockDB.On("GetDB").Return(sqlDB)
	mock.ExpectQuery(`SELECT job_id, expires_at, revoked_at FROM job_share_links`).
		WithArgs("revoked-token").
		WillReturnRows(sqlmock.NewRows([]string{"job_id", "expires_at", "revoked_at"}).
			AddRow("job-999", nil, time.Now()))

	req := httptest.NewRequest(http.MethodGet, "/v1/shared/jobs/revoked-token", nil)
	rec := httptest.NewRecorder()

	handler.SharedJobHandler(rec, req)

	assert.Equal(t, http.StatusNotFound, rec.Code)
	assert.Contains(t, rec.Body.String(), "Share link has been revoked")

	assert.NoError(t, mock.ExpectationsWereMet())
	mockDB.AssertExpectations(t)
}

func TestGetSharedJobTasksSuccess(t *testing.T) {
	handler, mockDB, _ := createTestHandler()

	sqlDB, mock, err := sqlmock.New()
	require.NoError(t, err)
	defer sqlDB.Close()

	mockDB.On("GetDB").Return(sqlDB)
	mock.ExpectQuery(`SELECT job_id, expires_at, revoked_at FROM job_share_links`).
		WithArgs("token-tasks").
		WillReturnRows(sqlmock.NewRows([]string{"job_id", "expires_at", "revoked_at"}).
			AddRow("job-tasks", nil, nil))

	mockDB.On("GetDB").Return(sqlDB)
	mock.ExpectQuery(`SELECT COUNT\(\*\) FROM tasks t`).
		WithArgs("job-tasks").
		WillReturnRows(sqlmock.NewRows([]string{"count"}).AddRow(1))

	mock.ExpectQuery(`SELECT\s+t.id, t.job_id, p.path`).
		WithArgs("job-tasks", 50, 0).
		WillReturnRows(sqlmock.NewRows([]string{
			"id", "job_id", "path", "domain", "status",
			"status_code", "response_time", "cache_status",
			"second_response_time", "second_cache_status",
			"content_type", "error", "source_type", "source_url",
			"created_at", "started_at", "completed_at", "retry_count",
		}).AddRow(
			"task-1", "job-tasks", "/home", "example.com", "completed",
			200, 1500, "HIT", 800, "HIT",
			"text/html", nil, "crawler", "https://example.com",
			time.Now(), time.Now(), time.Now(), 0,
		))

	req := httptest.NewRequest(http.MethodGet, "/v1/shared/jobs/token-tasks/tasks", nil)
	rec := httptest.NewRecorder()

	handler.SharedJobHandler(rec, req)

	assert.Equal(t, http.StatusOK, rec.Code)

	var payload map[string]interface{}
	err = json.Unmarshal(rec.Body.Bytes(), &payload)
	require.NoError(t, err)

	data, ok := payload["data"].(map[string]interface{})
	require.True(t, ok)
	tasks, ok := data["tasks"].([]interface{})
	require.True(t, ok)
	assert.Len(t, tasks, 1)

	assert.NoError(t, mock.ExpectationsWereMet())
	mockDB.AssertExpectations(t)
}

func TestExportSharedJobTasksSuccess(t *testing.T) {
	handler, mockDB, _ := createTestHandler()

	sqlDB, mock, err := sqlmock.New()
	require.NoError(t, err)
	defer sqlDB.Close()

	mockDB.On("GetDB").Return(sqlDB)
	mock.ExpectQuery(`SELECT job_id, expires_at, revoked_at FROM job_share_links`).
		WithArgs("token-export").
		WillReturnRows(sqlmock.NewRows([]string{"job_id", "expires_at", "revoked_at"}).
			AddRow("job-export", nil, nil))

	// serveJobExport: tasks query
	mockDB.On("GetDB").Return(sqlDB)
	mock.ExpectQuery(`SELECT\s+t.id, t.job_id, p.path`).
		WithArgs("job-export").
		WillReturnRows(sqlmock.NewRows([]string{
			"id", "job_id", "path", "domain",
			"status", "status_code", "response_time", "cache_status",
			"second_response_time", "second_cache_status",
			"content_type", "error", "source_type", "source_url",
			"created_at", "started_at", "completed_at", "retry_count",
		}).AddRow(
			"task-1", "job-export", "/home", "example.com",
			"completed", 200, 1400, "HIT",
			900, "HIT", "text/html", nil, "crawler", "https://example.com",
			time.Now(), time.Now(), time.Now(), 0,
		))

	// serveJobExport: job metadata query
	mockDB.On("GetDB").Return(sqlDB)
	mock.ExpectQuery(`SELECT d.name, j.status, j.created_at, j.completed_at FROM jobs j`).
		WithArgs("job-export").
		WillReturnRows(sqlmock.NewRows([]string{"name", "status", "created_at", "completed_at"}).
			AddRow("example.com", "completed", time.Now(), sql.NullTime{}))

	req := httptest.NewRequest(http.MethodGet, "/v1/shared/jobs/token-export/export?type=job", nil)
	rec := httptest.NewRecorder()

	handler.SharedJobHandler(rec, req)

	assert.Equal(t, http.StatusOK, rec.Code)

	var payload map[string]interface{}
	err = json.Unmarshal(rec.Body.Bytes(), &payload)
	require.NoError(t, err)

	data, ok := payload["data"].(map[string]interface{})
	require.True(t, ok)
	assert.Equal(t, "job-export", data["job_id"])
	assert.Equal(t, float64(1), data["total_tasks"])

	assert.NoError(t, mock.ExpectationsWereMet())
	mockDB.AssertExpectations(t)
}<|MERGE_RESOLUTION|>--- conflicted
+++ resolved
@@ -346,23 +346,15 @@
 		WillReturnRows(sqlmock.NewRows([]string{
 			"total_tasks", "completed_tasks", "failed_tasks", "skipped_tasks", "status",
 			"domain", "created_at", "started_at", "completed_at", "duration_seconds",
-<<<<<<< HEAD
 			"avg_time_per_task_seconds", "stats", "scheduler_id",
-		}).AddRow(
-			10, 8, 1, 1, "completed",
-			"example.com", now, now, now,
-			int64(120), float64(12.5), []byte(`{}`), nil,
-=======
-			"avg_time_per_task_seconds", "stats",
 			"concurrency", "max_pages", "source_type",
 			"crawl_delay_seconds", "adaptive_delay_seconds",
 		}).AddRow(
 			10, 8, 1, 1, "completed",
 			"example.com", now, now, now,
-			int64(120), float64(12.5), []byte(`{}`),
+			int64(120), float64(12.5), []byte(`{}`), nil,
 			5, 50, "sitemap",
 			nil, 0,
->>>>>>> ae4ba944
 		))
 
 	req := httptest.NewRequest(http.MethodGet, "/v1/shared/jobs/token-123", nil)
