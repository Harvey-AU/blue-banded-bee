--- conflicted
+++ resolved
@@ -124,16 +124,13 @@
 	DurationSeconds       *int                   `json:"duration_seconds,omitempty"`
 	AvgTimePerTaskSeconds *float64               `json:"avg_time_per_task_seconds,omitempty"`
 	Stats                 map[string]interface{} `json:"stats,omitempty"`
-<<<<<<< HEAD
 	SchedulerID           *string                `json:"scheduler_id,omitempty"`
-=======
 	// Job configuration fields
 	Concurrency          int     `json:"concurrency"`
 	MaxPages             int     `json:"max_pages"`
 	SourceType           *string `json:"source_type,omitempty"`
 	CrawlDelaySeconds    *int    `json:"crawl_delay_seconds,omitempty"`
 	AdaptiveDelaySeconds int     `json:"adaptive_delay_seconds"`
->>>>>>> ae4ba944
 }
 
 // listJobs handles GET /v1/jobs
@@ -391,13 +388,10 @@
 	var durationSeconds sql.NullInt64
 	var avgTimePerTaskSeconds sql.NullFloat64
 	var statsJSON []byte
-<<<<<<< HEAD
 	var schedulerID sql.NullString
-=======
 	var concurrency, maxPages, adaptiveDelaySeconds int
 	var sourceType sql.NullString
 	var crawlDelaySeconds sql.NullInt64
->>>>>>> ae4ba944
 
 	query := `
 		SELECT j.total_tasks, j.completed_tasks, j.failed_tasks, j.skipped_tasks, j.status,
@@ -406,13 +400,9 @@
 		       CASE WHEN j.completed_tasks > 0 THEN
 		           EXTRACT(EPOCH FROM (j.completed_at - j.started_at)) / j.completed_tasks
 		       END as avg_time_per_task_seconds,
-<<<<<<< HEAD
-		       j.stats, j.scheduler_id
-=======
-		       j.stats,
+		       j.stats, j.scheduler_id,
 		       j.concurrency, j.max_pages, j.source_type,
 		       d.crawl_delay_seconds, d.adaptive_delay_seconds
->>>>>>> ae4ba944
 		FROM jobs j
 		JOIN domains d ON j.domain_id = d.id
 		WHERE j.id = $1`
@@ -424,11 +414,7 @@
 	}
 
 	row := h.DB.GetDB().QueryRowContext(ctx, query, args...)
-<<<<<<< HEAD
-	err := row.Scan(&total, &completed, &failed, &skipped, &status, &domain, &createdAt, &startedAt, &completedAt, &durationSeconds, &avgTimePerTaskSeconds, &statsJSON, &schedulerID)
-=======
-	err := row.Scan(&total, &completed, &failed, &skipped, &status, &domain, &createdAt, &startedAt, &completedAt, &durationSeconds, &avgTimePerTaskSeconds, &statsJSON, &concurrency, &maxPages, &sourceType, &crawlDelaySeconds, &adaptiveDelaySeconds)
->>>>>>> ae4ba944
+	err := row.Scan(&total, &completed, &failed, &skipped, &status, &domain, &createdAt, &startedAt, &completedAt, &durationSeconds, &avgTimePerTaskSeconds, &statsJSON, &schedulerID, &concurrency, &maxPages, &sourceType, &crawlDelaySeconds, &adaptiveDelaySeconds)
 	if err != nil {
 		return JobResponse{}, err
 	}
@@ -457,6 +443,9 @@
 	if crawlDelaySeconds.Valid {
 		delay := int(crawlDelaySeconds.Int64)
 		response.CrawlDelaySeconds = &delay
+	}
+	if schedulerID.Valid {
+		response.SchedulerID = &schedulerID.String
 	}
 
 	if durationSeconds.Valid {
