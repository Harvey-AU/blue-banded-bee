package api

import (
	"context"
	"database/sql"
	"encoding/json"
	"net/http"
	"net/http/httptest"
	"testing"
	"time"

	"github.com/DATA-DOG/go-sqlmock"
	"github.com/Harvey-AU/blue-banded-bee/internal/db"
	"github.com/stretchr/testify/assert"
	"github.com/stretchr/testify/require"
)

// TestDatabaseHealthCheck_WithSqlMock tests DB health endpoint with sqlmock
func TestDatabaseHealthCheck_WithSqlMock(t *testing.T) {
	tests := []struct {
		name           string
		setupMock      func(sqlmock.Sqlmock)
		expectedStatus int
		expectedBody   map[string]any
	}{
		{
			name: "healthy database",
			setupMock: func(mock sqlmock.Sqlmock) {
				// Expect ping to succeed
				mock.ExpectPing()
			},
			expectedStatus: http.StatusOK,
			expectedBody: map[string]any{
				"status":  "healthy",
				"service": "postgresql",
			},
		},
		{
			name: "unhealthy database",
			setupMock: func(mock sqlmock.Sqlmock) {
				// Expect ping to fail
				mock.ExpectPing().WillReturnError(sql.ErrConnDone)
			},
			expectedStatus: http.StatusServiceUnavailable,
			expectedBody: map[string]any{
				"status":  "unhealthy",
				"service": "postgresql",
				"error":   "sql: connection is already closed",
			},
		},
	}

	for _, tt := range tests {
		t.Run(tt.name, func(t *testing.T) {
			// Create mock database
			mockDB, mock, err := sqlmock.New(sqlmock.MonitorPingsOption(true))
			require.NoError(t, err)
			defer mockDB.Close()

			// Setup expectations
			tt.setupMock(mock)

			// Create a mock DB wrapper
			database := &MockDBWithRealDB{
				sqlDB: mockDB,
			}

			// Create handler with mock DB
			handler := &Handler{
				DB: database,
			}

			// Make request
			req := httptest.NewRequest(http.MethodGet, "/health/db", nil)
			rec := httptest.NewRecorder()

			handler.DatabaseHealthCheck(rec, req)

			// Check status code
			assert.Equal(t, tt.expectedStatus, rec.Code)

			// Check response body
			var response map[string]any
			err = json.Unmarshal(rec.Body.Bytes(), &response)
			require.NoError(t, err)

			for key, expectedValue := range tt.expectedBody {
				assert.Equal(t, expectedValue, response[key], "Key: %s", key)
			}

			// Verify all expectations were met
			err = mock.ExpectationsWereMet()
			assert.NoError(t, err)
		})
	}
}

// MockDBWithRealDB wraps a real *sql.DB for testing
type MockDBWithRealDB struct {
	sqlDB *sql.DB
}

func (m *MockDBWithRealDB) GetDB() *sql.DB {
	return m.sqlDB
}

func (m *MockDBWithRealDB) GetOrCreateUser(userID, email string, orgID *string) (*db.User, error) {
	return nil, nil
}

func (m *MockDBWithRealDB) GetJobStats(organisationID string, startDate, endDate *time.Time) (*db.JobStats, error) {
	return nil, nil
}

func (m *MockDBWithRealDB) GetJobActivity(organisationID string, startDate, endDate *time.Time) ([]db.ActivityPoint, error) {
	return nil, nil
}

func (m *MockDBWithRealDB) GetUserByWebhookToken(token string) (*db.User, error) {
	return nil, nil
}

// Satisfy additional DBClient methods not used in these tests
func (m *MockDBWithRealDB) GetUser(userID string) (*db.User, error) { return nil, nil }
func (m *MockDBWithRealDB) ResetSchema() error                      { return nil }
func (m *MockDBWithRealDB) ResetDataOnly() error                    { return nil }
func (m *MockDBWithRealDB) CreateUser(userID, email string, fullName *string, orgName string) (*db.User, *db.Organisation, error) {
	return nil, nil, nil
}
func (m *MockDBWithRealDB) GetOrganisation(organisationID string) (*db.Organisation, error) {
	return nil, nil
}
func (m *MockDBWithRealDB) ListJobs(organisationID string, limit, offset int, status, dateRange, timezone string) ([]db.JobWithDomain, int, error) {
	return nil, 0, nil
}
func (m *MockDBWithRealDB) ListJobsWithOffset(organisationID string, limit, offset int, status, dateRange string, tzOffsetMinutes int) ([]db.JobWithDomain, int, error) {
	return nil, 0, nil
}
func (m *MockDBWithRealDB) GetSlowPages(organisationID string, startDate, endDate *time.Time) ([]db.SlowPage, error) {
	return nil, nil
}
func (m *MockDBWithRealDB) GetExternalRedirects(organisationID string, startDate, endDate *time.Time) ([]db.ExternalRedirect, error) {
	return nil, nil
}

func (m *MockDBWithRealDB) CreateScheduler(ctx context.Context, scheduler *db.Scheduler) error {
	return nil
}

func (m *MockDBWithRealDB) GetScheduler(ctx context.Context, schedulerID string) (*db.Scheduler, error) {
	return nil, nil
}

func (m *MockDBWithRealDB) ListSchedulers(ctx context.Context, organisationID string) ([]*db.Scheduler, error) {
	return nil, nil
}

func (m *MockDBWithRealDB) UpdateScheduler(ctx context.Context, schedulerID string, updates *db.Scheduler) error {
	return nil
}

func (m *MockDBWithRealDB) DeleteScheduler(ctx context.Context, schedulerID string) error {
	return nil
}

func (m *MockDBWithRealDB) GetSchedulersReadyToRun(ctx context.Context, limit int) ([]*db.Scheduler, error) {
	return nil, nil
}

func (m *MockDBWithRealDB) UpdateSchedulerNextRun(ctx context.Context, schedulerID string, nextRun time.Time) error {
	return nil
}

func (m *MockDBWithRealDB) GetDomainNameByID(ctx context.Context, domainID int) (string, error) {
	return "", nil
}

func (m *MockDBWithRealDB) GetDomainNames(ctx context.Context, domainIDs []int) (map[int]string, error) {
	return nil, nil
}

func (m *MockDBWithRealDB) GetLastJobStartTimeForScheduler(ctx context.Context, schedulerID string) (*time.Time, error) {
	return nil, nil
}

<<<<<<< HEAD
// Slack integration methods

func (m *MockDBWithRealDB) CreateSlackConnection(ctx context.Context, conn *db.SlackConnection) error {
	return nil
}

func (m *MockDBWithRealDB) GetSlackConnection(ctx context.Context, connectionID string) (*db.SlackConnection, error) {
	return nil, nil
}

func (m *MockDBWithRealDB) ListSlackConnections(ctx context.Context, organisationID string) ([]*db.SlackConnection, error) {
	return nil, nil
}

func (m *MockDBWithRealDB) DeleteSlackConnection(ctx context.Context, connectionID, organisationID string) error {
	return nil
}

func (m *MockDBWithRealDB) CreateSlackUserLink(ctx context.Context, link *db.SlackUserLink) error {
	return nil
}

func (m *MockDBWithRealDB) GetSlackUserLink(ctx context.Context, userID, connectionID string) (*db.SlackUserLink, error) {
	return nil, nil
}

func (m *MockDBWithRealDB) UpdateSlackUserLinkNotifications(ctx context.Context, userID, connectionID string, dmNotifications bool) error {
	return nil
}

func (m *MockDBWithRealDB) DeleteSlackUserLink(ctx context.Context, userID, connectionID string) error {
	return nil
}

func (m *MockDBWithRealDB) StoreSlackToken(ctx context.Context, connectionID, token string) error {
	return nil
}

func (m *MockDBWithRealDB) GetSlackToken(ctx context.Context, connectionID string) (string, error) {
	return "", nil
=======
func (m *MockDBWithRealDB) ListUserOrganisations(userID string) ([]db.UserOrganisation, error) {
	return nil, nil
}

func (m *MockDBWithRealDB) ValidateOrganisationMembership(userID, organisationID string) (bool, error) {
	return false, nil
}

func (m *MockDBWithRealDB) SetActiveOrganisation(userID, organisationID string) error {
	return nil
}

func (m *MockDBWithRealDB) GetEffectiveOrganisationID(user *db.User) string {
	if user.ActiveOrganisationID != nil && *user.ActiveOrganisationID != "" {
		return *user.ActiveOrganisationID
	}
	if user.OrganisationID != nil {
		return *user.OrganisationID
	}
	return ""
>>>>>>> cec429b2
}<|MERGE_RESOLUTION|>--- conflicted
+++ resolved
@@ -183,48 +183,6 @@
 	return nil, nil
 }
 
-<<<<<<< HEAD
-// Slack integration methods
-
-func (m *MockDBWithRealDB) CreateSlackConnection(ctx context.Context, conn *db.SlackConnection) error {
-	return nil
-}
-
-func (m *MockDBWithRealDB) GetSlackConnection(ctx context.Context, connectionID string) (*db.SlackConnection, error) {
-	return nil, nil
-}
-
-func (m *MockDBWithRealDB) ListSlackConnections(ctx context.Context, organisationID string) ([]*db.SlackConnection, error) {
-	return nil, nil
-}
-
-func (m *MockDBWithRealDB) DeleteSlackConnection(ctx context.Context, connectionID, organisationID string) error {
-	return nil
-}
-
-func (m *MockDBWithRealDB) CreateSlackUserLink(ctx context.Context, link *db.SlackUserLink) error {
-	return nil
-}
-
-func (m *MockDBWithRealDB) GetSlackUserLink(ctx context.Context, userID, connectionID string) (*db.SlackUserLink, error) {
-	return nil, nil
-}
-
-func (m *MockDBWithRealDB) UpdateSlackUserLinkNotifications(ctx context.Context, userID, connectionID string, dmNotifications bool) error {
-	return nil
-}
-
-func (m *MockDBWithRealDB) DeleteSlackUserLink(ctx context.Context, userID, connectionID string) error {
-	return nil
-}
-
-func (m *MockDBWithRealDB) StoreSlackToken(ctx context.Context, connectionID, token string) error {
-	return nil
-}
-
-func (m *MockDBWithRealDB) GetSlackToken(ctx context.Context, connectionID string) (string, error) {
-	return "", nil
-=======
 func (m *MockDBWithRealDB) ListUserOrganisations(userID string) ([]db.UserOrganisation, error) {
 	return nil, nil
 }
@@ -245,5 +203,46 @@
 		return *user.OrganisationID
 	}
 	return ""
->>>>>>> cec429b2
+}
+
+// Slack integration methods
+
+func (m *MockDBWithRealDB) CreateSlackConnection(ctx context.Context, conn *db.SlackConnection) error {
+	return nil
+}
+
+func (m *MockDBWithRealDB) GetSlackConnection(ctx context.Context, connectionID string) (*db.SlackConnection, error) {
+	return nil, nil
+}
+
+func (m *MockDBWithRealDB) ListSlackConnections(ctx context.Context, organisationID string) ([]*db.SlackConnection, error) {
+	return nil, nil
+}
+
+func (m *MockDBWithRealDB) DeleteSlackConnection(ctx context.Context, connectionID, organisationID string) error {
+	return nil
+}
+
+func (m *MockDBWithRealDB) CreateSlackUserLink(ctx context.Context, link *db.SlackUserLink) error {
+	return nil
+}
+
+func (m *MockDBWithRealDB) GetSlackUserLink(ctx context.Context, userID, connectionID string) (*db.SlackUserLink, error) {
+	return nil, nil
+}
+
+func (m *MockDBWithRealDB) UpdateSlackUserLinkNotifications(ctx context.Context, userID, connectionID string, dmNotifications bool) error {
+	return nil
+}
+
+func (m *MockDBWithRealDB) DeleteSlackUserLink(ctx context.Context, userID, connectionID string) error {
+	return nil
+}
+
+func (m *MockDBWithRealDB) StoreSlackToken(ctx context.Context, connectionID, token string) error {
+	return nil
+}
+
+func (m *MockDBWithRealDB) GetSlackToken(ctx context.Context, connectionID string) (string, error) {
+	return "", nil
 }