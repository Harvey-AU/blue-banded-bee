--- conflicted
+++ resolved
@@ -29,12 +29,15 @@
 
 ## [Unreleased]
 
+### Fixed
+
+- **JS Constant Sharing**: Fixed duplicate `TRANSACTION_VISIBILITY_DELAY_MS`
+  declaration across scripts by exposing shared constant via `window` object
+
 ## [0.21.0] – 2026-01-02
 
 ### Added
 
-<<<<<<< HEAD
-=======
 - **SSRF Protection**: Crawler now blocks requests to private/local IP addresses
   - Custom `DialContext` validates IPs at connection time (prevents DNS
     rebinding)
@@ -71,7 +74,6 @@
 
 ### Added
 
->>>>>>> 9a7da94d
 - **Realtime Dashboard Updates**: Dashboard job list updates instantly via
   Supabase Realtime, replacing 1-second polling with WebSocket subscriptions
   - Organisation-scoped channel subscribes to INSERT, UPDATE, DELETE events
@@ -96,14 +98,6 @@
 - **Dashboard Polling Interval**: Reduced from 1 second to 60 seconds (fallback
   only, realtime handles immediate updates)
 
-<<<<<<< HEAD
-### Fixed
-
-- **JS Constant Sharing**: Fixed duplicate `TRANSACTION_VISIBILITY_DELAY_MS`
-  declaration across scripts by exposing shared constant via `window` object
-
-=======
->>>>>>> 9a7da94d
 ## [0.20.0] – 2025-12-31
 
 ### Added
