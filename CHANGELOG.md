# Changelog

All notable changes to the Blue Banded Bee project will be documented in this
file.

The format is based on [Keep a Changelog](https://keepachangelog.com/en/1.0.0/)
and this project adheres to
[Semantic Versioning](https://semver.org/spec/v2.0.0.html).

Multiple version updates may occur on the same date, each with its own version
number. Each version represents a distinct set of changes, even if released on
the same day.

## Release Automation

When merging to main, CI automatically creates releases based on the changelog:

- `## [Unreleased]` or `## [Unreleased:patch]` → Patch release (0.6.4 → 0.6.5)
- `## [Unreleased:minor]` → Minor release (0.6.4 → 0.7.0)
- `## [Unreleased:major]` → Major release (0.6.4 → 1.0.0)

On merge, CI will:

1. Calculate the new version number
2. Replace the heading with `## [X.Y.Z] - YYYY-MM-DD`
3. Add a new `## [Unreleased]` section above
4. Create a git tag and GitHub release
5. Commit the updated changelog

<<<<<<< HEAD
## [Unreleased:minor]
=======
## [Unreleased]

## [0.9.2] – 2025-10-20
>>>>>>> 88d55488

### Fixed

- **Connection Pool Exhaustion and Deployment Crashes**: Fixed database
  connection exhaustion causing application crashes
  - Changed deployment strategy from rolling to immediate (stops old machine
    before starting new)
  - Prevents attempting 90 connections during deploys (old + new machine)
  - Eliminates "remaining connection slots reserved for SUPERUSER" errors
  - Brief downtime (~30-60s) during deploys is acceptable trade-off
- **Recovery Batch Timeouts**: Increased statement timeout for maintenance
  operations
  - Increased statement timeout from 30s to 60s for recovery batches
  - Increased context timeout from 35s to 65s to accommodate longer queries
  - Fixes persistent timeout errors when recovering 1,000+ stuck tasks

### Changed

- **Environment-Based Resource Scaling**: Worker pools and database connections
  now scale based on APP_ENV environment variable
  - **Production**: 50 workers (max 50), 32 max connections, 13 idle connections
  - **Preview/Staging**: 10 workers (max 10), 10 max connections, 4 idle
    connections
  - **Development**: 5 workers (max 50), 3 max connections, 1 idle connection
  - Dynamic worker scaling enforces environment-specific limits in AddJob and
    performance-based scaling
  - Prevents preview apps from scaling beyond their connection pool capacity
  - Prevents resource exhaustion during PR testing
  - Stays well under Supabase's 48-connection pool limit
  - Development uses minimal connections to allow multiple local instances

## [0.9.1] – 2025-10-20

## [0.9.0] – 2025-10-20

### Fixed

- **Task Recovery System**: Rewrote stuck task recovery to use batch processing
  - Processes stuck tasks in batches of 100 (oldest first) preventing
    transaction timeouts
  - Failed batches use exponential backoff and bail out after 5 consecutive
    failures to prevent database hammering
  - Tasks from cancelled/failed jobs are marked as failed immediately instead of
    retrying
  - Increased maintenance statement timeout from 5s to 30s to allow recovery
    batches to complete when processing large backlogs
  - Fixes issue where thousands of tasks could remain stuck indefinitely due to
    all-or-nothing transaction rollbacks
- **Monitoring and Alerting**: Reduced Sentry event spam whilst improving alert
  quality
  - Reduced stuck task monitoring from every 5 seconds to every 5 minutes
  - Replaced per-task Sentry events with single aggregated alert reporting
    actual totals (not sample size)
  - Separated job completion checks (30s) from health monitoring (5min)
  - Expected reduction: from 3,600+ events/hour to ~12 events/hour

## [Unreleased]

## [0.9.2] – 2025-10-20

## [0.9.1] – 2025-10-20

## [0.9.0] – 2025-10-20

## [0.8.8] – 2025-10-19

## [0.8.7] – 2025-10-19

## [0.8.6] – 2025-10-19

### Fixed

- **Job Timeout Cleanup**: Automatically mark jobs as failed if pending for 5+
  minutes with no tasks, or running for 30+ minutes with no progress

## [0.8.5] – 2025-10-19

### Fixed

- **Large Sitemap Processing**: Batch sitemap URL enqueueing (1000 URLs per
  batch) to prevent database timeouts on sites with 10,000+ URLs

## [0.8.4] – 2025-10-19

### Fixed

- **Cache Warming Optimisation**: Skip second request for BYPASS/DYNAMIC
  (uncacheable) content
- **Timeout Enforcement**: Clarified HTTP client and context timeout protection
- **Exponential Backoff**: Added backoff for 503/rate-limiting errors (1s, 2s,
  4s, 8s, 16s, 32s, 60s max)

## [0.8.3] – 2025-10-19

### Added

- **Crawling Analysis and Planning**: Research to improve crawling success rates
  and fix timeout issues
- **Referer Header**: Added Referer header to crawler requests
- **Grafana Cloud OTLP Integration**: Configured OpenTelemetry trace export to
  Grafana Cloud Tempo
  - Traces show complete request journeys with timing breakdowns for debugging
    slow jobs
  - Automatically captures job processing, URL warming, database queries, and
    HTTP requests
  - Configured with `OTEL_EXPORTER_OTLP_ENDPOINT` and
    `OTEL_EXPORTER_OTLP_HEADERS` environment variables
  - Health check endpoints (`/health`) excluded from tracing to reduce noise

### Changed

- **Crawler Random Delay**: Adjusted from 0-333ms to 200ms-1s range
- **Reduced Log Noise**: Health check requests from Fly.io no longer generate
  INFO-level logs
  - Health checks still function normally but don't clutter production logs
  - Real API requests continue to be logged for observability
- **Cloudflare Analytics Support**: Updated Content Security Policy to allow
  Cloudflare Web Analytics beacon resources when the zone is proxied

### Fixed

- **OTLP Endpoint Configuration**: Fixed trace export to use full URL path for
  Grafana Cloud compatibility
  - Endpoint now correctly includes `/otlp/v1/traces` path
  - Authentication uses HTTP Basic Auth with Base64-encoded Instance ID and
    Access Policy Token

## [0.8.2] – 2025-10-17

### Fixed

- **Job Recovery**: ensured stale task and job cleanup runs even when the DB
  pool is saturated by routing maintenance updates through a dedicated low-cost
  transaction helper

## [0.8.1] – 2025-10-17

## [0.8.0] – 2025-10-17

### Security

- **JWT Signing Keys Migration**: Migrated from legacy JWT secrets to asymmetric
  JWT signing keys
  - Replaced HMAC (HS256) shared secret validation with JWKS-based public key
    validation
  - **Supports both RS256 (RSA) and ES256 (Elliptic Curve P-256) signing
    algorithms**
  - Added `github.com/MicahParks/keyfunc/v3` for production-ready JWKS handling
    with automatic caching and key rotation
  - Removed `SUPABASE_JWT_SECRET` environment variable - no longer needed with
    public key cryptography
  - Implemented audience validation supporting both `authenticated` and
    `service_role` tokens
  - Enhanced error handling with JWKS-specific error detection and Sentry
    integration
  - Added context cancellation handling for graceful request timeouts
  - Updated authentication to use Supabase's `/auth/v1/certs` JWKS endpoint
  - 10-minute JWKS cache refresh aligns with Supabase Edge cache duration
  - Improved security posture by eliminating shared secret vulnerabilities

### Changed

- **Authentication Configuration**: Simplified auth config structure
  - Removed `JWTSecret` field from `auth.Config` struct
  - Renamed environment variables for clarity:
    - `SUPABASE_URL` → `SUPABASE_AUTH_URL`
    - `SUPABASE_ANON_KEY` → `SUPABASE_PUBLISHABLE_KEY`
  - Updated `NewConfigFromEnv()` to only require `SUPABASE_AUTH_URL` and
    `SUPABASE_PUBLISHABLE_KEY`
  - Updated all authentication tests to use RS256 tokens with proper JWKS
    mocking

### Enhanced

- **Test Coverage**: Comprehensive JWT validation tests for both RS256 and ES256
  - Added test JWKS servers with RSA and Elliptic Curve key generation
  - Tests for valid tokens (both RS256 and ES256), invalid signatures, invalid
    audiences, and context cancellation
  - Helper functions `startTestJWKS()`, `signTestToken()`,
    `startTestJWKSWithES256()`, and `signTestTokenES256()`
  - All tests passing with 100% coverage on new JWKS functionality

## [0.7.3] – 2025-10-14

### Security

- **gRPC Dependency Update**: Updated `google.golang.org/grpc` from v1.64.0 to
  v1.64.1
  - Fixes potential PII leak where private tokens in gRPC metadata could appear
    in logs if context is logged
  - Addresses Dependabot security alert CVE (indirect dependency via
    OpenTelemetry)
  - No impact on Blue Banded Bee as we don't log contexts containing gRPC
    metadata

## [0.7.2] – 2025-10-14

## [0.7.1] – 2025-10-13

### Enhanced

- **Database Performance Optimisation**: Composite index strategy based on
  EXPLAIN ANALYZE profiling
  - Created `idx_tasks_claim_optimised` composite index for worker pool task
    claiming (50-70% latency reduction)
  - Added `idx_jobs_org_status_created` and `idx_jobs_org_created` composite
    indexes for dashboard queries (90%+ improvement, 11ms → <1ms)
  - Dropped unused indexes (`idx_jobs_stats`, `idx_jobs_avg_time`,
    `idx_jobs_duration`) saving ~1.3 MB and improving write performance
  - Eliminated sequential scans on jobs table (was scanning 5899 buffers for 164
    rows)
  - Migration: `20251013104047_add_composite_indexes_for_query_optimisation.sql`
  - Migration: `20251013103326_drop_unused_job_indexes.sql`

### Fixed

- **Database Connection Timeout Configuration**: Fixed nested timeout check bug
  - `idle_in_transaction_session_timeout` now correctly applied independently of
    `statement_timeout`
  - Previously, idle timeout was only added if statement_timeout was missing
  - Ensures zombie transaction cleanup works in all configurations

### Documentation

- **Database Performance**: Comprehensive documentation of optimisation strategy
  - Added "Connection Pool Sizing Strategy" section to DATABASE.md with sizing
    formulas and rationale
  - Documented composite index design and query patterns in DATABASE.md
  - Established PostgreSQL cache hit rate baseline (99.94% index, 99.76% table)
    via production query analysis
  - Both metrics exceed 99% target indicating optimal shared buffer
    configuration

## [0.7.0] – 2025-10-12

### Added

- **OpenTelemetry Tracing and Prometheus Metrics**: Comprehensive observability
  infrastructure for performance monitoring
  - Created dedicated `internal/observability` package with OpenTelemetry (OTLP)
    and Prometheus integration
  - Worker task tracing with span instrumentation for individual cache warming
    operations
  - Prometheus metrics endpoint (`/metrics`) exposing task duration histograms
    and counters
  - Configurable OTLP exporter for sending traces to Grafana Cloud or other
    OpenTelemetry backends
  - Environment-aware configuration with sampling controls (10% production, 100%
    development)
  - Process and Go runtime metrics automatically collected
  - HTTP request instrumentation via `otelhttp` middleware

- **Grafana Cloud Integration**: Production monitoring with Grafana Alloy for
  metrics collection
  - Deployed Grafana Alloy sidecar on Fly.io to scrape Prometheus metrics from
    application
  - Successfully configured metrics pipeline: App → Alloy → Grafana Cloud
    Prometheus
  - Resolved authentication and endpoint configuration for Cloud Access Policy
    tokens
  - 310+ metrics flowing into Grafana Cloud including database connections,
    worker performance, and HTTP traffic

- **Database Performance Optimisation**: Strategic indexing and query
  improvements
  - Added composite index `idx_tasks_running_started_at` on
    `(status, started_at)` for efficient stale task recovery
  - Enabled `pg_stat_statements` extension for PostgreSQL query performance
    analysis
  - Added `idle_in_transaction_session_timeout` (5 seconds) to prevent
    connection pool exhaustion
  - Cached normalised page paths on insert to reduce duplicate URL processing
  - Implemented duplicate page key check during URL enqueuing to prevent
    redundant tasks

- **Performance Testing Infrastructure**: Load testing tools for benchmarking
  and optimisation
  - Created `scripts/load-test-simple.sh` for automated performance testing
  - Batch job loading capability for testing with realistic workloads
  - Comprehensive documentation in `scripts/README-load-test.md`

- **Performance Research Documentation**: In-depth research on Go and PostgreSQL
  optimisation
  - Comprehensive analysis in `docs/research/2025-10/EVALUATION.md` covering
    profiling, database tuning, and architectural patterns
  - Documented 9 performance optimisation articles covering Go patterns,
    PostgreSQL pooling, and Supabase performance
  - Captured baseline performance metrics from Supabase dashboard for
    optimisation tracking

### Enhanced

- **Worker Pool Instrumentation**: Detailed telemetry for cache warming
  operations
  - Worker tasks emit OpenTelemetry spans with job ID, task ID, domain, path,
    and find_links attributes
  - Task duration and outcome metrics (completed/failed) recorded to Prometheus
  - Graceful shutdown with proper telemetry provider cleanup

- **Database Insert Efficiency**: Reduced redundant processing and improved
  throughput
  - Optimised insert operations to check for existing pages before database
    calls
  - Improved DB throttling to reduce duplicate queue insertions
  - Better handling of high-throughput scenarios with concurrent workers

- **HTTP Handler Instrumentation**: Automatic request tracing for API endpoints
  - `WrapHandler` function applies OpenTelemetry instrumentation when providers
    are active
  - Span names formatted as `METHOD /path` for clear trace visualisation
  - Trace and baggage context propagated across service boundaries

- **Link Extraction Performance**: Optimised visible link checker with reduced
  regex usage
  - Improved link visibility detection performance
  - Reduced CPU overhead from regex operations in crawler

### Fixed

- **Code Quality**: Addressed linting and formatting issues
  - Changed Codecov thresholds to informational mode (project-level only, not
    patch-level)
  - Fixed formatting across all modified files
  - Removed completed tasks from evaluation documentation

### Changed

- **Review App Workflow**: Skip documentation-only changes to reduce CI overhead
  - Review apps no longer deploy for `.md` file changes
  - Faster PR feedback cycle for documentation updates

- **Database Migrations**: New migrations for performance improvements
  - `20251012060206_idx_tasks_running_started_at.sql` - Adds composite index for
    worker recovery queries
  - `20251012070000_enable_pg_stat_statements.sql` - Enables query performance
    monitoring extension

### Documentation

- **Performance Analysis**: Extensive research documentation for future
  optimisation work
  - Supabase performance metrics baseline captured with 122 data points
  - Articles on Go performance patterns, database pooling, and microservices
    architecture
  - Evaluation plan documenting profiling methodology and optimisation targets

## [0.6.9] – 2025-10-12

## [0.6.8] – 2025-10-11

## [0.6.7] – 2025-10-11

### Fixed

- **Cache Warming Improvement Calculation**: Fixed "Improved Pages" incorrectly
  showing 100% when cache was already warm
  - Changed logic from `second_response_time < response_time` to
    `second_response_time > 0 AND second_response_time < response_time`
  - Pages with `second_response_time = 0` (already cached) are no longer counted
    as "improved"
  - Improvement rate now accurately reflects pages actually warmed by this job
  - Stats calculation version bumped to v4.0

## [0.6.6] – 2025-10-11

### Fixed

- **Job Metrics Calculation**: Fixed response time metrics displaying 0ms when
  cache warming is perfectly effective
  - Resolved bug where `COALESCE(second_response_time, response_time)` treated
    `0` as valid value instead of falling back to first request times
  - Now uses `NULLIF(second_response_time, 0)` to convert instant cache hits
    (0ms) to NULL, enabling fallback to meaningful first-request metrics
  - Recalculates existing jobs with buggy v1.0 or v2.0 stats automatically on
    migration
  - Stats calculation version bumped to v3.0

## [0.6.5] – 2025-10-11

### Fixed

- **Share Link API**: Return 200 with exists flag instead of 404 when no link
  exists
  - Changed GET /v1/jobs/:id/share-links to return 200 with `{"exists": false}`
    when no share link exists
  - Returns 200 with `{"exists": true, "token": "...", "share_link": "..."}`
    when link exists
  - Updated frontend to check exists field instead of 404 status
  - Eliminates console errors and provides cleaner API semantics

## [0.6.4] – 2025-10-11

### Added

- **Automated Release System**: CI now automatically creates releases when
  merging to main
  - Changelog-driven versioning using `[Unreleased]`, `[Unreleased:minor]`, or
    `[Unreleased:major]` markers
  - Auto-updates CHANGELOG.md with version number and date on merge
  - Creates git tags and GitHub releases with changelog content
  - All releases marked as pre-release until stable
- **Changelog Validation**: PR checks enforce changelog updates for all code
  changes
  - Blocks merges if `[Unreleased]` section is empty
  - Skips validation for docs/config-only changes

- **CI Formatting Enforcement**: Automated code formatting checks in CI pipeline
  - Added golangci-lint v2.5.0 with Australian English spell checking
  - Prettier formatting for Markdown, YAML, JSON, HTML, CSS, and JavaScript
  - Pre-commit hooks auto-format files before every commit
  - Format check job blocks merges if formatting is incorrect
- **Sentry Error Tracking on Preview Branches**: Preview apps now report to
  Sentry
  - Added `SENTRY_DSN` to review app secrets for staging environment visibility
  - 5% trace sampling for preview environments (vs 10% production)
  - Enables early issue detection before production deployment

### Fixed

- **Stuck Task Recovery**: Resolved recurring "task stuck in running state"
  errors
  - Fixed error handling in `recoverStaleTasks()` to properly rollback failed
    transactions
  - Recovery attempts now trigger transaction rollback when UPDATE fails
  - Expected 99.9% reduction in stuck task alerts (from 37k to <10 per
    occurrence)
- **Fly.io Review App Cleanup**: Fixed preview apps not being deleted after PR
  merge
  - Corrected YAML syntax error preventing cleanup job from running
  - Removed workflow-level paths-ignore that was blocking cleanup triggers
  - Added cleanup script for manual removal of orphaned apps
- **CI Coverage Report**: Fixed coverage job failing when tests are skipped
  - Coverage report now only runs if at least one test job succeeds
  - Prevents "no coverage files found" errors on documentation-only changes

### Enhanced

- **Code Quality Standards**: Documented linting requirements in CLAUDE.md
  - Australian English spelling enforced via misspell linter
  - Cyclomatic complexity limit: 35
  - Comprehensive linter suite: govet, staticcheck, errcheck, revive, gofmt,
    goimports

## [0.6.3] – 2025-10-09

### Added

- **Dashboard Share Links**: One-click share action on job cards generates and
  copies public URLs with inline feedback.
- **Share Link API Tests**: Contract coverage for create/reuse/revoke flows and
  shared endpoints.

### Improved

- **Unified Job Page**: `/shared/jobs/{token}` now reuses the job details
  template in read-only mode with shared API wiring.
- **Job Page Controls**: Share panel supports generate/copy/revoke with
  shared-mode guards and cleaner script loading.

## [0.6.2] – 2025-10-08

### Fixed

- **Worker Resilience**: Added per-task timeouts, panic recovery, and transient
  connection retries so stuck tasks and “bad connection” alerts recover
  automatically.

## [0.6.1] – 2025-10-08

### Added

- **Standalone Job Page**: Split the dashboard modal into `/jobs/{id}` with
  binder-driven stats, exports, metadata tooltips and pagination parity.

### Improved

- **Dashboard Binding Helpers**: Hardened metric visibility, tooltip loading,
  and task table rendering for the new job page.

## [0.6.0] – 2025-10-05

### Fixed

- **Database Security**: Resolved ambiguous column references in RLS policies
  - Fixed "column reference 'id' is ambiguous" errors preventing job cleanup
  - Qualified all column names with table names in RLS policy subqueries
  - Jobs no longer stuck in pending status due to SQL errors
- **Performance Metrics**: Corrected P95 response time display showing as NaN
  - Removed premature string conversion causing Math.round() to fail
  - P95 metric now displays correctly in job modal
- **Dashboard Authentication**: Fixed event delegation issues
  - Resolved authentication errors when accessing dashboard endpoints
  - Improved token handling and validation

### Changed

- **Failed Pages Metric**: Replaced broken links metric with failed pages count
  - Now counts tasks with `status='failed'` instead of HTTP 4xx codes only
  - Captures crawler errors that don't set HTTP status codes
  - Renamed `total_broken_links` to `total_failed_pages` for clarity
  - Removed `total_404s` metric entirely (redundant with failed pages)
  - Updated dashboard UI labels and export button text
  - Statistics calculation version bumped to v3.0
- **Performance Statistics**: Switched to second response time for cache
  effectiveness
  - Job statistics now use `second_response_time` (after cache warming) for all
    metrics
  - Provides more accurate representation of user-facing performance
  - First response time still tracked separately for cache improvement analysis

### Added

- **Metadata Tooltips**: Added help information for all job metrics
  - Info icon (🛈) displays contextual help for each statistic
  - Covers cache metrics, response times, failed pages, slow pages, redirects
  - Improved user understanding of dashboard metrics
- **CSP Headers**: Enhanced Content Security Policy for analytics
  - Added Google Tag Manager (GTM) to script-src and img-src
  - Added Google Analytics domains to connect-src
  - Added gstatic.com for Google services resources
- **CSV Export**: Improved data export functionality
  - Export buttons now correctly labelled (Failed Pages, Slow Pages)
  - CSV exports match updated metric definitions

### Improved

- **Dashboard Data Binding**: Enhanced attribute system for cleaner HTML
  - Updated from `data-*` to `bbb-*` attributes across dashboard
  - Backwards compatibility maintained during transition
  - Improved separation of concerns in frontend code
- **External Links**: Dashboard preview links in PR comments open in new tabs
  - Added `target="_blank"` for better user experience

## [Unreleased]

## [0.9.2] – 2025-10-20

## [0.9.1] – 2025-10-20

## [0.9.0] – 2025-10-20

## [0.8.8] – 2025-10-19

## [0.8.7] – 2025-10-19

## [0.8.6] – 2025-10-19

## [0.8.5] – 2025-10-19

## [0.8.4] – 2025-10-19

## [0.8.3] – 2025-10-19

## [0.8.2] – 2025-10-17

## [0.8.1] – 2025-10-17

## [0.8.0] – 2025-10-17

## [0.7.3] – 2025-10-14

## [0.7.2] – 2025-10-14

## [0.7.1] – 2025-10-13

## [0.7.0] – 2025-10-12

## [0.6.9] – 2025-10-12

## [0.6.8] – 2025-10-11

## [0.6.7] – 2025-10-11

## [0.6.6] – 2025-10-11

## [0.6.5] – 2025-10-11 – 2025-08-18

### Enhanced

- **Comprehensive API Testing Infrastructure**: Complete testing foundation for
  Stage 5
  - Added comprehensive tests for all major API endpoints (createJob, getJob,
    updateJob, cancelJob, getJobTasks)
  - Achieved 33.2% API package coverage (+1500% improvement from baseline)
  - Implemented interface-based testing (JobManagerInterface) and sqlmock
    patterns
  - Added comprehensive dashboard and webhook endpoint testing
  - Created separated test file structure for maintainability (test_mocks.go,
    jobs_create_test.go, etc.)
- **Function Refactoring Excellence**: Major complexity reduction using
  Extract + Test + Commit
  - Completed processTask refactoring: 162 → 28 lines (83% reduction)
  - Completed processNextTask refactoring: 136 → 31 lines (77% reduction)
  - Created 6 focused, single-responsibility functions with 100% coverage on
    testable functions
  - Achieved consistent 75-85% complexity reductions across targeted functions

### Added

- **Testing Architecture**: Interface-based dependency injection enabling
  comprehensive unit testing
  - MockJobManager and MockDBClient for isolated API testing
  - Sqlmock integration for testing direct SQL query functions
  - Auth context utilities testing (GetUserFromContext: 0% → 100%)
  - Table-driven test patterns with comprehensive edge case coverage

### Improved

- **Documentation Cleanup**: Streamlined and accuracy-focused documentation
  - Retired REFACTOR_PLAN.md after successful completion of methodology goals
  - Streamlined TEST_PLAN.md to forward-focused testing guide
  - Removed outdated testing documentation with inaccurate coverage claims
  - Deleted redundant and completed planning documents

## [0.5.34+] – 2025-08-16

### Improved

- **Code Architecture**: Major refactoring eliminating monster functions (>200
  lines)
  - Applied Extract + Test + Commit methodology across 5 core functions
  - 80% reduction in function complexity (1353 → 274 lines total)
  - Created 23 focused, single-responsibility functions with comprehensive tests
- **Testing Coverage**: Expanded from 30% to 38.9% total coverage
  - Added 350+ test cases across API, database, job management, and crawler
    logic
  - Introduced focused unit testing patterns with comprehensive mocking
  - Implemented table-driven tests and edge case validation
- **API Architecture**: Improved async patterns and error handling
  - CreateJob returns immediately with background processing
  - Proper context propagation with timeouts for goroutines
  - Idiomatic Go error patterns throughout
- **Database Operations**: Simplified and modularised core database functions
  - Separated table creation, indexing, and security setup
  - Enhanced testability with focused functions

## [Previous] – 2025-08-16

### Enhanced

- **Test Coverage Expansion**: Major improvements to jobs package testing
  - Improved test coverage: jobs package (1% → 31.6%)
  - Refactored WorkerPool to use interfaces for proper dependency injection
  - Created comprehensive unit tests for worker processing and job lifecycle
  - Moved helper functions from tests to production code where they belong
  - Fixed test design to test actual code rather than re-implement logic

### Added

- **Interface-Based Architecture**: Enabled proper unit testing
  - `DbQueueInterface` - Interface for database queue operations
  - `CrawlerInterface` - Extended with GetUserAgent method
  - Mock implementations for both interfaces in tests
- **Worker Processing Tests**: Core task processing functionality
  - `worker_process_test.go` - Tests for processTask and processNextTask
  - Error classification and retry logic tests
  - Task processing with various scenarios (delays, redirects, errors)

- **Job Lifecycle Tests**: Job management functionality
  - `job_lifecycle_test.go` - Tests for job completion detection
  - Job progress calculation tests
  - Status transition validation tests
  - Job status update mechanism tests

- **Production Helper Methods**: Moved from tests to JobManager
  - `IsJobComplete()` - Determines when a job is finished
  - `CalculateJobProgress()` - Calculates job completion percentage
  - `ValidateStatusTransition()` - Validates job status changes
  - `UpdateJobStatus()` - Updates job status with timestamps

### Fixed

- **Architectural Issues**: Resolved design problems preventing testing
  - WorkerPool now accepts interfaces instead of concrete types
  - CreatePageRecords now accepts TransactionExecutor interface
  - Removed unused methods from DbQueueInterface
  - Added missing GetUserAgent to MockCrawler

## [0.5.34] – 2025-08-08

### Enhanced

- **Test Infrastructure Improvements**: Comprehensive test suite enhancements
  - Fixed critical health endpoint panic when DB is nil - now returns 503 status
  - Made DBClient interface fully mockable for unit testing
  - Added sqlmock tests for database health endpoint
  - Extracted DSN augmentation logic to testable helper function
  - Created comprehensive unit tests for worker and manager components
  - Fixed broken `contains()` function in advanced worker tests
  - Added proper cleanup with `t.Cleanup()` for resource management
  - Removed fragile timing assertions in middleware tests
  - Enabled fail-fast behaviour in test scripts with `set -euo pipefail`

### Added

- **Mock Infrastructure**: Complete mock implementations for testing
  - Expanded MockDB with all DBClient interface methods
  - Created MockDBWithRealDB wrapper for sqlmock integration
  - Added comprehensive DSN helper tests covering URL and key=value formats

### Fixed

- **Test Quality Issues**: Resolved critical test suite problems
  - Fixed placeholder tests in db_operations_test.go
  - Centralised version string management to avoid hardcoded values
  - Improved test coverage: db package (10.5% → 14.3%), jobs package (1.1% →
    5.0%)
  - Modernised interface{} to any throughout test files

## [0.5.33] – 2025-08-06

### Enhanced

- **Webhook ID**: Created unique field on user for use in Webhook verification
  (Webflow) rather than using user ID

### Fixed

- **Account creation**: New accounts weren't being created and org name was
  wrong
  - Updated sign in or create account to create a new profile
  - Fix logic to create org name based on domain

- **Supabase / Github workflow**: Fixed schema issues with main vs. test-branch
  in supabase and github
  - Deleted all data from Supabase, including a gigantic job (abc.net.au) that
    was in an infinite loop and huge dataset and was just for testing.
  - Deleted all migrations
  - Created new clean migration file for both branches
  - Setup preview branching for PRs in Github to apply migrations there for
    tests

## [0.5.33] – 2025-08-02

### Enhanced

- **Admin Endpoint Security**: Implemented proper authentication for admin
  endpoints
  - Added `system_role` authentication requirement for all admin endpoints
    (`/admin/*`)
  - Admin endpoints now require `system_role` claim in JWT token for access
  - Unauthorised access attempts properly rejected with 403 Forbidden responses
  - Comprehensive test coverage added for admin authentication scenarios
  - Security enhancement ensures admin functionality is protected in production

## [0.5.32] – 2025-08-01

### Fixed

- **Job Progress Counting**: Fixed database trigger causing completed_tasks to
  exceed total_tasks
  - Updated `update_job_progress` trigger to recalculate total_tasks from actual
    task count
  - Migration: `20250801113006_fix_update_job_progress_trigger_total_tasks.sql`

## [0.5.31] – 2025-07-28

### Added

- **Comprehensive robots.txt Compliance**:
  - Added robots.txt parsing and crawl-delay honouring
  - Implemented URL filtering against Disallow/Allow patterns
  - Added robots.txt caching at job level to prevent repeated fetches
  - Manual root URLs now fail if robots.txt cannot be checked
  - Dynamically discovered links are filtered against robots rules
  - Added GetUserAgent method to crawler for proper identification
  - Added 1MB size limit for robots.txt parsing (security)

### Changed

- **Performance Optimisation**:
  - Robots.txt is now fetched once per job and cached in worker pool
  - Database query reduced from per-task to per-job for job information
  - Refactored processSitemap into smaller, maintainable functions

### Fixed

- **Interface Cleanup**: Removed duplicate DiscoverSitemaps method from
  interfaces
- **Security**: Reduced robots.txt size limit from 10MB to 1MB to prevent memory
  exhaustion

## [0.5.30] – 2025-07-27

### Added

- **Comprehensive Test Suite**:
  - Integration tests for core job operations (GetJob, CreateJob, CancelJob,
    ProcessSitemapFallback, EnqueueJobURLs)
  - Unit tests with mocks using testify framework
  - Refactored to use interfaces for better testability (CrawlerInterface)
  - Test coverage reporting with Codecov (17.4% coverage achieved)
  - Test Analytics enabled with JUnit XML reports
  - Codecov Flags and Components configuration for better test categorisation
- **Codecov Configuration**: Added codecov.yml for coverage reporting settings
- **Post-Launch API Testing Plan**: Created comprehensive testing strategy for
  implementation after product launch

### Changed

- **CI/CD Pipeline**:
  - Updated to use Supabase pooler URLs for IPv4 compatibility in GitHub Actions
  - Separated test workflow from deployment workflow
  - Added unit and integration test separation with build tags
- **Test Environment**: Standardised on TEST_DATABASE_URL for all test database
  connections
- **Testing Documentation**: Reorganised into modular structure under
  docs/testing/
- **Project Guidance**: Updated CLAUDE.md and gemini.md with platform
  documentation verification approach

### Fixed

- **CI Database Connection**: Resolved IPv6 connectivity issues by using
  Supabase session pooler
- **Test Environment Loading**: Fixed test configuration to properly use
  .env.test file
- **Coverage Calculation**: Fixed coverage reporting to include all packages
  with -coverpkg=./...
- **Test Race Conditions**: Implemented polling approach instead of fixed sleep
  times

## [0.5.29] – 2025-07-26

### Added

- **Sitemap Fallback**: Falls back to crawling from root page when sitemap
  unavailable
- **Database Migrations**: Transitioned to migration-based database management

## [0.5.28] – 2025-07-19

### Fixed

- **Memory Leak**: Removed unbounded in-memory HTTP cache that was causing
  memory exhaustion during crawl jobs. The cache was storing entire HTML pages
  without eviction, leading to out-of-memory crashes.

## [0.5.27] – 2025-07-19

### Enhanced

- **DB Optimisation**: Implemented a bunch of indexes on Supabase tables and
  deleted all historical data on pages/domains/tasks/jobs to clean and speed up.

## [0.5.26] – 2025-07-07

### Enhanced

- **Crawler Efficiency**: Implemented an in-memory cache for the HTTP client
  used by the crawler. This significantly reduces bandwidth and speeds up
  crawling by preventing the repeated download of assets (like JavaScript and
  CSS) within the same crawl job.

## [0.5.25] – 2025-07-06

### Github action updates

- **Codecov**: Implemented integration to report on testing coverage, indicated
  in badge in README
- **Go Report**: Added code quality reporting into README

## [0.5.24] – 2025-07-06

### Security

- **CSRF Protection**: Implemented global Cross-Site Request Forgery (CSRF)
  protection by adding Go 1.25's experimental `http.CrossOriginProtection`
  middleware to all API endpoints. This hardens the application against
  malicious cross-origin requests that could otherwise perform unauthorised
  actions on behalf of an authenticated user.

## [0.5.23] – 2025-07-06

### Added

- **Performance Debugging**: Implemented Go's built-in flight recorder
  (`runtime/trace`) to allow for in-depth performance analysis of the
  application in production environments. The trace data is accessible via the
  `/debug/fgtrace` endpoint.

### Fixed

- **Flight Recorder**: Corrected the flight recorder's shutdown logic to ensure
  `trace.Stop()` is called during graceful server shutdown instead of
  immediately on startup. This allows the recorder to capture the full
  application lifecycle, making it usable for production performance debugging.

## [0.5.22] – 2025-07-03

### Enhanced

- **Database Performance**: Implemented an in-memory cache for page lookups
  (`pages` table) to significantly reduce redundant "upsert" queries. This
  dramatically improves performance during the page creation phase of a job by
  caching results for URLs that are processed multiple times within the same
  job.

## [0.5.21] – 2025-07-03

### Changed

- **Database Driver**: Switched the PostgreSQL driver from `lib/pq` to the more
  modern and performant `pgx`.
  - This resolves underlying issues with connection poolers (like Supabase
    PgBouncer) without requiring connection string workarounds.
  - The `prepare_threshold=0` setting is no longer needed and has been removed.
- **Notification System**: Rewrote the database notification listener
  (`LISTEN/NOTIFY`) to use `pgx`'s native, more robust implementation, improving
  real-time worker notifications.

### Enhanced

- **Database Performance**: Optimised the `tasks` table indexing for faster
  worker performance.
  - Replaced several general-purpose indexes with a highly specific partial
    index (`idx_tasks_pending_claim_order`) for the critical task-claiming
    query.
  - This significantly improves the speed and scalability of task processing by
    eliminating expensive sorting operations.

### Fixed

- **Graceful Shutdown**: Fixed an issue where the new `pgx`-based notification
  listener would not terminate correctly during a graceful shutdown, preventing
  the worker pool from stopping cleanly.

## [0.5.20] – 2025-07-03

### Added

- **Cache Warming Auditing**: Added detailed auditing for the cache warming
  retry mechanism.
  - The `tasks` table now includes a `cache_check_attempts` JSONB column to
    store the results of each `HEAD` request check.
  - Each attempt logs the cache status and the delay before the check.

### Enhanced

- **Cache Warming Strategy**: Improved the cache warming retry logic for more
  robust cache verification.
  - Increased the maximum number of `HEAD` check retries from 5 to 10.
  - Implemented a progressive backoff for the delay between checks, starting at
    2 seconds and increasing by 1 second for each subsequent attempt.

### Fixed

- **Database Connection Stability**: Resolved a critical issue causing
  `driver: bad connection` and `unexpected Parse response` errors when using a
  connection pooler (like Supabase PgBouncer).
  - The PostgreSQL connection string now includes `prepare_threshold=0` to
    disable server-side prepared statements, ensuring compatibility with
    transaction-based poolers.
  - Added an automatic schema migration (`ALTER TABLE`) to ensure the
    `cache_check_attempts` column is added to existing databases.

## [0.5.19] – 2025-07-02

### Enhanced

- **Task Prioritisation**: Refactored job initiation and link discovery for more
  accurate and efficient priority assignment.
  - The separate, post-sitemap homepage scan for header/footer links has been
    removed, eliminating a redundant HTTP request and potential race conditions.
  - The homepage (`/`) is now assigned a priority of `1.000` directly during
    sitemap processing.
  - Link discovery logic is now context-aware:
    - On the homepage, links in the `<header>` are assigned priority `1.000`,
      and links in the `<footer>` get `0.990`.
    - On all other pages, links within `<header>` and `<footer>` are ignored,
      preventing low-value navigation links from being crawled repeatedly.
    - Links in the page body inherit their priority from the parent page as
      before.

## [0.5.18] – 2025-07-02

### Enhanced

- **Crawler Efficiency**: Implemented a comprehensive visibility check to
  prevent the crawler from processing links that are hidden. The check includes
  inline styles (`display: none`, `visibility: hidden`), common utility classes
  (`hide`, `d-none`, `sr-only`, etc.), and attributes like `aria-hidden="true"`,
  `data-hidden`, and `data-visible="false"`. This significantly reduces the
  number of unnecessary tasks created.

## [0.5.17] – 2025-07-02

### Added

- **Task Logging**: Included the `priority_score` in the log message when a task
  is claimed by a worker for improved debugging.

### Fixed

- **Crawler Stability**: Fixed an infinite loop issue where relative links
  containing only a query string (e.g., `?page=2`) were repeatedly appended to
  the current URL instead of replacing the existing query.

## [0.5.16] – 2025-07-02

### Enhanced

- **User Registration**: The default organisation name is now set to the user's
  full name upon registration for a more personalized experience.
- **Organisation Name Cleanup**: Organisation names derived from email addresses
  are now cleaned of common TLDs (e.g., `.com`), ignores generic domains, and
  doesn't capitalise.

### Fixed

- **Database Efficiency**: Removed a redundant database call in the page
  creation process by passing the domain name as a parameter.
- **Task Auditing**: Ensured that the `retry_count` for a task is correctly
  preserved when a task succeeds after one or more retries.

## [0.5.15] – 2025-07-02

### Changed

- **Codebase Cleanup**: Numerous small changes to improve code clarity,
  including fixing comment typos, removing unused code, and standardising
  function names.
- **Worker Pool Logic**: Simplified worker scaling logic and reduced worker
  sleep time to improve responsiveness.

### Fixed

- **Architectural Consistency**: Corrected a flaw where the `WorkerPool` did not
  correctly use the `JobManager` for enqueueing tasks, ensuring
  duplicate-checking logic is now properly applied.

### Documentation

- **Project Management**: Updated `TODO.md` to convert all file references to
  clickable links and consolidated several in-code `TODO` comments into the main
  file for better tracking.
- **AI Collaboration**: Added `gemini.md` to document the best practices and
  working protocols for AI collaboration on this project.
- **Language Standardisation**: Renamed `Serialize` function to `Serialise` to
  maintain British English consistency throughout the codebase.

## [0.5.14] – 2025-06-26

### Added

- **Task Prioritisation Implementation**: Implemented priority-based task
  processing system
  - Added `priority_score` column to tasks table (0.000-1.000 range)
  - Tasks now processed by priority score (DESC) then creation time (ASC)
  - Homepage automatically gets priority 1.000 after sitemap processing
  - Header links (detected by common paths) also get priority 1.000
  - Discovered links inherit 80% of source page priority (propagation)
  - Added index `idx_tasks_priority` for efficient priority-based queries
  - All tasks start at 0.000 and only increase based on criteria

### Enhanced

- **Task Processing Order**: Changed from FIFO to priority-based processing
  - High-value pages (homepage, header links) crawled first
  - Important pages discovered early get higher priority
  - Ensures critical site pages are cached before less important ones

### Fixed

- **Recrawl pages with EXPIRED cache status**

## [0.5.13] – 2025-06-26

### Added

- **Task Prioritisation Planning**: Created comprehensive plan for
  priority-based task processing
  - PostgreSQL view-based approach using percentage scores (0.0-1.0)
  - Minimal schema changes - only adds `priority_score` column to pages table
  - Homepage detection and automatic highest priority assignment
  - Link propagation scoring - pages inherit 80% of source page priority
  - Detailed implementation plan in
    [docs/plans/task-prioritization.md](docs/plans/_archive/task-prioritisation.md)

### Enhanced

- **Job Duplicate Prevention**: Cancel existing jobs when creating new job for
  same domain
  - Prevents multiple concurrent crawls of same domain
  - Automatically cancels in-progress jobs for domain before creating new one
  - Improves resource utilisation and prevents redundant crawling

- **Cache Warming Timing**: Adjusted delay for second cache warming attempt
  - Increased delay to 1.5x initial response time for better cache propagation
  - Added randomisation to cache warming delays for more natural traffic
    patterns
  - Enhanced logging of cache status results for analysis

### Fixed

- **Link Discovery**: Fixed link extraction to properly find paginated links
  - Restored proper link discovery functionality that was inadvertently disabled

## [0.5.12] – 2025-06-06

### Enhanced

- **Cache Warming Timing**: Added 500ms delay between first request (cache MISS
  detection) and second request (cache verification) to allow CDNs time to
  process and cache the first response
- **Webflow Webhook Domain Selection**: Fixed webhook to use first domain
  (primary/canonical) instead of last domain (staging .webflow.io)
- **Webflow Webhook Page Limits**: Removed 100-page limit for webhook-triggered
  jobs - now unlimited for complete site cache warming

### Fixed

- **Build Error**: Removed unused `fmt` import from `internal/api/handlers.go`
  that was causing GitHub Actions build failures

## [0.5.11] – 2025-06-06

### Added

- **Webflow Webhook Integration**: Automatic cache warming triggered by Webflow
  site publishing
  - Webhook endpoint `/v1/webhooks/webflow/USER_ID` for user-specific triggers
  - Automatic job creation and execution when Webflow sites are published
  - Smart domain selection (uses first domain in array - primary/canonical
    domain)
- **Job Source Tracking**: Comprehensive tracking of job creation sources for
  debugging and analytics
  - `source_type` field: `"webflow_webhook"` or `"dashboard"`
  - `source_detail` field: Clean display text (publisher name or action type)
  - `source_info` field: Full debugging JSON (webhook payload or request
    details)

### Enhanced

- **Job Creation Architecture**: Refactored to eliminate code duplication
  - Extracted shared `createJobFromRequest()` function for consistent job
    creation
  - Webhook and dashboard endpoints now use common job creation logic
  - Improved maintainability and consistency across creation sources

### Technical Implementation

- **Database Schema**: Added `source_type`, `source_detail`, and `source_info`
  columns to jobs table
- **Webhook Security**: No authentication required for webhooks (Webflow can
  POST directly)
- **Source Attribution**: Dashboard jobs tagged as `"create_job"` ready for
  future `"retry_job"` actions

## [0.5.10] – 2025-06-06

### Fixed

- **Cache Warming Data Storage**: Fixed second cache warming data not being
  stored in database
- **Timeout Retry Logic**: Added automatic retry for network timeouts and
  connection errors up to 5 attempts

## [0.5.9] – 2025-06-06

### Enhanced

- **Worker Pool Scaling**: Improved auto-scaling for better performance and bot
  protection
  - Simplified worker scaling from complex job-requirements tracking to simple
    +5/-5 arithmetic per job
  - Auto-scaling: 1 job = 5 workers, 2 jobs = 10 workers, up to maximum 50
    workers (10 jobs)
  - Each job gets dedicated workers preventing single-job monopolisation and bot
    detection risks
- **Database Connection Pool**: Increased to support higher concurrency
  - MaxOpenConns: 25 → 75 connections to prevent bottlenecks with increased
    worker count
  - MaxIdleConns: 10 → 25 connections for better connection reuse
- **Crawler Rate Limiting**: Reduced aggressive settings for better politeness
  to target servers
  - MaxConcurrency: 50 → 10 concurrent requests per crawler instance
  - RateLimit: 100 → 10 requests per second for safer cache warming

### Technical Implementation

- **Simplified Scaling Logic**: Removed complex `jobRequirements` map and
  maximum calculation logic
  - `AddJob()`: Simple `currentWorkers + 5` with max limit of 50
  - `RemoveJob()`: Simple `currentWorkers - 5` with minimum limit of 5
  - Eliminated per-job worker requirement tracking for cleaner, more predictable
    scaling

## [0.5.8] – 2025-06-03

### Added

- **Cache Warming System**: Implemented blocking cache warming with second HTTP
  requests on cache MISS/BYPASS
  - Added `second_response_time` and `second_cache_status` columns to track
    cache warming effectiveness
  - Cache warming logic integrated into crawler with automatic MISS detection
    from multiple CDN headers
  - Blocking approach ensures complete metrics collection and immediate cache
    verification
  - Supabase can calculate cache warming success (`cache_warmed`) using:
    `second_cache_status = 'HIT'`

### Fixed

- **Critical Link Extraction Bug**: Fixed context handling bug that was
  preventing all link discovery
  - Link extraction was defaulting to disabled when `find_links` context value
    wasn't properly set
  - Now defaults to enabled link extraction, fixing pagination link discovery
    (e.g., `?b84bb98f_page=2`)
  - **TODO: Verify this fix works by testing teamharvey.co/stories pagination
    links**
- **Link Extraction Logic**: Consolidated to Colly-only crawler to extract only
  user-clickable links
  - Removed overly aggressive filtering that was blocking legitimate navigation
    links
  - Now only filters empty hrefs, fragments (#), javascript:, and mailto: links
- **Dashboard Form**: Fixed max_pages input field to consistently show default
  value of 0 (unlimited)

### Enhanced

- **Code Architecture**: Eliminated logic duplication in cache warming
  implementation
  - Cache warming second request reuses main `WarmURL()` method with
    `findLinks=false`
  - Removed redundant `cache_warmed` field - can be calculated in
    Supabase/dashboard
  - Database schema includes cache warming columns in initial table creation for
    new installations

## [0.5.7] – 2025-06-01

### Fixed

- **Critical Job Creation Bug**: Resolved POST request failures preventing job
  creation functionality
  - Fixed `BBDataBinder.fetchData()` method to properly accept and use options
    parameter for method, headers, and body
  - Method signature updated from `async fetchData(endpoint)` to
    `async fetchData(endpoint, options = {})`
  - POST requests now correctly send JSON body data instead of being converted
    to GET requests
  - Job creation modal now successfully creates jobs and refreshes dashboard
    data
- **Data Binding Library**: Enhanced fetchData method to support all HTTP
  methods
  - Added proper options parameter spread to fetch configuration
  - Maintained backward compatibility for GET requests (existing code
    unaffected)
  - Fixed API integration throughout dashboard for POST, PUT, DELETE operations

### Enhanced

- **Job Creation Modal**: Simplified interface with essential fields only
  - Removed non-functional include_paths and exclude_paths fields that aren't
    implemented in API
  - Hidden concurrency setting as job-level concurrency has no effect (system
    uses global concurrency of 50)
  - Set sensible defaults: use_sitemap=true, find_links=true, concurrency=5
  - Changed domain input from URL type to text type to allow simple domain names
    (e.g., "teamharvey.co")
- **User Experience**: Improved job creation workflow with better validation and
  feedback
  - Domain input now accepts domain names without requiring full URLs with
    protocol
  - Better error messaging when job creation fails
  - Real-time progress updates after successful job creation
  - Toast notifications for success and error states

### Technical Implementation

- **Data Binding Library Rebuild**: Updated and rebuilt all Web Components with
  fetchData fix
  - Rebuilt `bb-data-binder.js` and `bb-data-binder.min.js` with corrected
    method implementation
  - Updated `bb-components.js` and `bb-components.min.js` for production
    deployment
  - All POST/PUT/DELETE API calls throughout the application now function
    correctly
- **API Integration**: Fixed job creation endpoint integration
  - `/v1/jobs` POST endpoint now receives proper JSON data from dashboard
  - Request debugging confirmed proper method, headers, and body transmission
  - Removed debug logging after confirming fix works correctly

### Development Process

- **Testing Workflow**: Comprehensive debugging and testing of job creation flow
  - Traced request path from modal form submission through data binding library
    to API
  - Console logging confirmed fetchData method was ignoring POST parameters
  - Verified fix works by testing job creation with various domain inputs
  - Confirmed dashboard refresh and real-time updates work after job creation

## [0.5.6] – 2025-06-01

### Enhanced

- **User Experience**: Improved dashboard user identification and testing
  workflow
  - Updated dashboard header to display actual user email instead of placeholder
    "user@example.com"
  - Added automatic user avatar generation with smart initials extraction from
    email addresses
  - Real-time user info updates when authentication state changes
    (login/logout/token refresh)
  - Enhanced user session management with proper cleanup and state
    synchronisation

### Fixed

- **Dashboard User Display**: Resolved hardcoded placeholder in user interface
  - Replaced static "user@example.com" text with dynamic user email from
    Supabase session
  - Fixed avatar initials to properly reflect current authenticated user
  - Added fallback states for loading and error conditions
  - Improved authentication state listening for immediate UI updates

### Technical Implementation

- **Session Management**: Enhanced authentication flow integration
  - Direct Supabase session querying for reliable user data access
  - Auth state change listeners update user info automatically across
    login/logout cycles
  - Graceful error handling for session retrieval failures
  - Smart initials generation supporting various email formats
    (firstname.lastname, firstname_lastname, etc.)

### Development Workflow

- **Production Testing**: Completed full 6-step development workflow
  - GitHub Actions deployment successful for user interface improvements
  - Playwright MCP testing infrastructure verified (with noted session stability
    issues)
  - Production deployment confirmed working via manual verification

## [0.5.5] – 2025-06-01

### Added

- **Authentication Testing Infrastructure**: Comprehensive testing workflow for
  authentication flows
  - Created and successfully tested account creation with
    `simon+claude@teamharvey.co` using real-time password validation
  - Implemented real-time password strength checking using zxcvbn library with
    visual feedback indicators
  - Added password confirmation validation with visual success/error states
  - Comprehensive authentication modal testing via MCP Playwright browser
    automation
  - Database verification of account creation process (account created but
    requires email confirmation)

### Enhanced

- **Authentication Modal UX**: Production-ready authentication interface with
  industry-standard patterns
  - Real-time password strength evaluation using zxcvbn library (0-4 scale with
    colour-coded feedback)
  - Live password confirmation matching with instant visual validation feedback
  - Enhanced form validation with field-level error states and success
    indicators
  - Improved user experience with immediate feedback on password quality and
    match status
  - Modal-based authentication flow supporting login, signup, and password reset
    workflows

### Fixed

- **Domain References**: Corrected all application URLs to use proper domain
  structure
  - Updated authentication redirect URLs from `bluebandedbee.co` to
    `app.bluebandedbee.co`
  - Fixed API base URLs in Web Components to point to `app.bluebandedbee.co`
  - Updated all script URLs and CDN references in examples and documentation
  - Rebuilt Web Components with correct production URLs

### Documentation

- **Domain Usage Clarification**: Comprehensive documentation of domain
  structure and usage
  - **Local development**: `http://localhost:8080` - Blue Banded Bee application
    for local testing
  - **Production marketing site**: `https://bluebandedbee.co` - Marketing
    website only
  - **Production application**: `https://app.bluebandedbee.co` - Live
    application, services, demo pages
  - **Authentication service**: `https://auth.bluebandedbee.co` - Supabase
    authentication (unchanged)
  - Updated all documentation files to clearly specify domain purposes and usage
    contexts

### Technical Implementation

- **Authentication Flow Testing**: Complete browser automation testing of
  authentication workflows
  - Tested modal opening/closing, form switching between login/signup modes
  - Verified real-time password validation and strength indicators
  - Confirmed account creation process with database verification
  - Established testing patterns for future authentication feature development
- **Web Components Updates**: Rebuilt production components with correct domain
  configuration
  - Updated `web/src/utils/api.js` and rebuilt distribution files
  - Fixed OAuth redirect URLs in `dashboard.html`
  - Updated test helpers and example files with correct domain references

## [0.5.4] – 2025-05-31

### Added

- **Complete Data Binding Library**: Comprehensive template + data binding
  system for flexible dashboard development
  - Built `BBDataBinder` JavaScript library with `data-bb-bind` attribute
    processing for dynamic content
  - Implemented template engine with `data-bb-template` for repeated elements
    (job lists, tables, etc.)
  - Added authentication integration with `data-bb-auth` for conditional element
    display
  - Created comprehensive form handling with `data-bb-form` attributes and
    real-time validation
  - Built style and attribute binding with `data-bb-bind-style` and
    `data-bb-bind-attr` for dynamic CSS and attributes
- **Enhanced Form Processing**: Production-ready form handling with validation
  and error management
  - Real-time field validation with `data-bb-validate` attributes and custom
    validation rules
  - Automatic form submission to API endpoints with authentication token
    handling
  - Loading states, success/error messaging, and form reset capabilities
  - Support for job creation, profile updates, and custom forms with
    configurable endpoints
- **Example Templates**: Complete working examples demonstrating all data
  binding features
  - `data-binding-example.html` - Full demonstration of template binding with
    mock data
  - `form-example.html` - Comprehensive form handling examples with validation
  - `dashboard-enhanced.html` - Production-ready dashboard using data binding
    library

### Enhanced

- **Build System**: Updated Rollup configuration to build data binding library
  alongside Web Components
  - Added `bb-data-binder.js` and `bb-data-binder.min.js` builds for production
    deployment
  - Library available at `/js/bb-data-binder.min.js` endpoint for CDN-style
    usage
  - Zero runtime dependencies - works with vanilla JavaScript and Supabase

### Technical Implementation

- **Data Binding Architecture**: Template-driven approach where HTML controls
  layout and JavaScript provides functionality
  - DOM scanning system finds and registers elements with data binding
    attributes
  - Efficient element updates with path-based data mapping and template caching
  - Event delegation for `bb-action` attributes combined with data binding for
    complete template system
- **Authentication Integration**: Seamless Supabase Auth integration with
  conditional rendering
  - Elements with `data-bb-auth="required"` only show when authenticated
  - Elements with `data-bb-auth="guest"` only show when not authenticated
  - Automatic auth state monitoring and element visibility updates
- **Form Processing Pipeline**: Complete form lifecycle management from
  validation to submission
  - Client-side validation with multiple rule types (required, email, URL,
    length, pattern)
  - API endpoint determination based on form action with automatic
    authentication headers
  - Success/error handling with custom events and configurable redirects

## [0.5.3] – 2025-05-31

### Changed

- **Dashboard Architecture**: Replaced Web Components with vanilla JavaScript +
  attribute-based event handling
  - Removed Web Components dependencies (`bb-auth-login`, `bb-job-dashboard`)
    from dashboard
  - Implemented vanilla JavaScript with modern styling for better reliability
    and maintainability
  - Added attribute-based event system: elements with `bb-action` attributes
    automatically handle functionality
  - Replaced `onclick` handlers with `bb-action="refresh-dashboard"`,
    `bb-action="create-job"` pattern
  - Maintained modern UI design whilst switching to proven vanilla JavaScript
    approach

### Enhanced

- **Template + Data Binding Foundation**: Established framework for flexible
  dashboard development
  - Dashboard now demonstrates template approach where HTML layout is
    customisable
  - JavaScript automatically scans for `bb-action` and `bb-data-*` attributes to
    provide functionality
  - Event delegation system allows any HTML element with `bb-action` to trigger
    Blue Banded Bee features
  - Sets foundation for future template binding system where users control
    layout design

### Fixed

- **Production Dashboard Stability**: Resolved Web Components authentication and
  loading issues
  - Dashboard now uses proven vanilla JavaScript patterns instead of
    experimental Web Components
  - Removed complex component lifecycle management in favour of direct API
    integration
  - Eliminated dependency on Web Components build pipeline for core dashboard
    functionality

### Technical Details

- Consolidated `dashboard-new.html` and `dashboard.html` into single vanilla
  JavaScript implementation
- Added `setupAttributeHandlers()` function with event delegation for
  `bb-action` attributes
- Maintained API integration with `/v1/dashboard/stats` and `/v1/jobs` endpoints
- Preserved modern grid layout and responsive design from Web Components version

## [0.5.2] – 2025-05-31

### Fixed

- **Authentication Component OAuth Redirect**: Resolved OAuth login redirecting
  to dashboard on test pages
  - Fixed auth state change listener to only redirect when `redirect-url`
    attribute is explicitly set
  - Simplified redirect logic - components without `redirect-url` stay on
    current page after login
  - Removed complex `test-mode` attribute approach in favour of intuitive
    behaviour
  - OAuth flows (Google, GitHub, Slack) now complete on test pages without
    unwanted redirects

### Enhanced

- **Component Design Philosophy**: Streamlined authentication component
  behaviour
  - Test pages: `<bb-auth-login>` (no redirect-url) = No redirect, works in both
    logged-in/out states
  - Production pages: `<bb-auth-login redirect-url="/dashboard">` = Redirects
    after successful login
  - Cleaner, more predictable component behaviour without special testing
    attributes

### Technical Details

- Auth state change listener now checks for `redirect-url` attribute before
  triggering redirects
- Removed `test-mode` from observed attributes and related logic
- Web Components rebuilt and deployed with simplified redirect handling
- Both initial load check and OAuth completion follow same redirect-url logic

## [0.5.1] – 2025-05-31

### Added

- **Dashboard Route**: Added `/dashboard` endpoint to resolve OAuth redirect 404
  errors
  - Created dashboard page handler in Go API to serve `dashboard.html`
  - Updated Dockerfile to include dashboard.html in container deployment
  - Fixed authentication component redirect behaviour to prevent 404 errors
    after successful login

### Enhanced

- **Web Components Testing Infrastructure**: Comprehensive test page
  improvements
  - Added `test-mode` attribute to `bb-auth-login` component to prevent
    automatic redirects during testing
  - Created logout functionality for testing different authentication states
  - Enhanced test page with authentication status display and manual controls
  - Fixed redirect issues that prevented proper component testing

### Fixed

- **Authentication Component Redirect Logic**: Resolved automatic redirect
  problems
  - Modified `bb-auth-login` component to respect `test-mode="true"` attribute
  - Updated redirect logic to properly handle empty redirect URLs
  - Fixed issue where authenticated users were immediately redirected away from
    test pages

### Documentation

- **Supabase Integration Strategy**: Updated architecture documentation with
  platform integration recommendations
  - Added comprehensive Supabase feature mapping to development roadmap stages
  - Enhanced Architecture.md with real-time features, database functions, and
    Edge Functions strategy
  - Updated Roadmap.md to incorporate Supabase capabilities across Stage 5
    (Performance & Scaling) and Stage 6 (Multi-tenant & Teams)
- **Development Workflow**: Enhanced CLAUDE.md with comprehensive working style
  guidance
  - Added communication preferences, git workflow, and tech stack leverage
    guidelines
  - Documented build process awareness, testing strategy, and configuration
    management practices
  - Created clear guidance for future AI sessions to work more productively

### Technical Details

- Dashboard route serves existing dashboard.html with corrected Supabase
  credentials
- Test mode in authentication component prevents both initial redirect checks
  and post-login redirects
- Web Components require rebuild (`npm run build`) when source files are
  modified
- Git workflow updated to commit freely but only push when ready for production
  testing

## [0.5.0] – 2025-05-30

### Added

- **Web Components MVP Interface**: Complete frontend infrastructure for Webflow
  integration
  - Built vanilla Web Components architecture using template + data slots
    pattern (industry best practice)
  - Created `bb-data-loader` core component for API data fetching and Webflow
    template population
  - Implemented `bb-auth-login` component with full Supabase authentication and
    social providers
  - Added `BBBaseComponent` base class with loading/error states, data binding,
    and event handling
- **Production Build System**: Rollup-based build pipeline for component
  distribution
  - Zero runtime dependencies (vanilla JavaScript, Supabase via CDN)
  - Minified production bundle (`bb-components.min.js`) ready for CDN deployment
  - Development and production builds with source maps and error handling
- **Static File Serving**: Integrated component serving into existing Go
  application
  - Added `/js/` endpoint to serve Web Components as static files from Go app
  - Components now accessible at
    `https://app.bluebandedbee.co/js/bb-components.min.js`
  - Docker container properly configured to include built components

### Enhanced

- **Webflow Integration Strategy**: Clarified multi-interface architecture and
  user journeys
  - **BBB Main Website**: Primary dashboard built on Webflow with embedded Web
    Components
  - **Webflow Designer Extension**: Lightweight progress modals within Webflow
    Designer
  - **Slack Integration**: Threaded conversations with links to main BBB site
  - Updated documentation to reflect three distinct user journey patterns
- **Component Architecture**: Template-driven approach for maximum Webflow
  compatibility
  - Data binding with `data-bind` attributes for text content population
  - Style binding with `data-style-bind` for dynamic CSS properties (progress
    bars, etc.)
  - Event handling for user interactions (view details, cancel jobs, form
    submissions)
  - Real-time updates with configurable refresh intervals and WebSocket support

### Technical Implementation

- **API Integration**: Seamless connection to existing `/v1/*` RESTful endpoints
  - Authentication via JWT tokens from Supabase Auth
  - Error handling with structured API responses and user-friendly error
    messages
  - Rate limiting and CORS support for cross-origin requests
- **Development Workflow**: Streamlined build and deployment process
  - Source files in `/web/src/` with modular component structure
  - Build process: `npm run build` → commit built files → Fly deployment
  - No CDN required initially - components served from existing infrastructure

### Documentation

- **Complete Integration Examples**: Production-ready code examples for Webflow
  - `webflow-integration.html` - Copy-paste example for Webflow pages
  - `complete-example.html` - Full-featured demo with all component features
  - Comprehensive README with step-by-step Webflow integration instructions
- **Architecture Documentation**: Updated UI implementation plan with clarified
  user journeys
  - Documented template + data slots pattern and Web Components best practices
  - Clear separation between BBB main site, Designer Extension, and Slack
    integration
  - Technical justification for vanilla Web Components over framework
    alternatives

### Infrastructure

- **Deployment Ready**: Production infrastructure complete for Stage 4 MVP
  - Components automatically built and deployed with existing Fly.io workflow
  - Static file serving integrated into Go application without additional
    services
  - Backward compatible - no changes to existing API or authentication systems

## [0.4.3] – 2025-05-30

### Added

- **Complete Sentry Integration**: Comprehensive error tracking and performance
  monitoring
  - Properly initialised Sentry SDK in main.go with environment-aware
    configuration
  - Added error capture (`sentry.CaptureException()`) for critical business
    logic failures
  - Strategic error monitoring in job management, worker operations, and
    database transactions
  - Performance span tracking already operational: job operations, database
    operations, sitemap processing
  - Configured 10% trace sampling in production, 100% in development for optimal
    observability
- **Comprehensive Documentation Consolidation**: Streamlined from 31 to 10
  documentation files
  - Created unified `ARCHITECTURE.md` combining system design, technical
    concepts, and component details
  - Consolidated `DEVELOPMENT.md` merging setup, testing, debugging, and
    contribution guidelines
  - Cleaned up `API.md` with consistent endpoint references and comprehensive
    documentation
  - Created `DATABASE.md` covering PostgreSQL schema, queries, operations, and
    performance optimisation
  - Consolidated future plans into 3 actionable documents: UI implementation,
    Webflow integration, scaling strategy

### Changed

- **Documentation Structure**: Complete reorganisation for maintainability and
  clarity
  - Eliminated content overlap between architecture files (mental-model,
    implementation-details, jobs)
  - Fixed content inconsistencies: corrected project stage references, removed
    deprecated depth column mentions
  - Updated README.md with accurate Stage 4 status and enhanced documentation
    index with descriptions
  - Improved CLAUDE.md with updated code organisation reflecting current package
    structure
- **Error Monitoring Strategy**: Strategic approach to avoid over-logging while
  capturing critical issues
  - Focus on infrastructure failures, data consistency issues, and critical
    business operations
  - Avoided granular task-level logging while maintaining comprehensive system
    health monitoring
  - Integration with existing performance spans for complete observability

### Removed

- **Redundant Documentation**: Eliminated 21 redundant files and outdated
  content
  - Removed overlapping architecture files: mental-model.md,
    implementation-details.md, jobs.md
  - Consolidated reference files: codebase-structure.md, file-map.md,
    auth-integration.md, database-config.md
  - Cleaned up outdated plans: 8 completed or irrelevant planning documents
  - Removed CONTRIBUTING.md (merged into DEVELOPMENT.md) and duplicate guide
    content

### Fixed

- **Documentation Accuracy**: Corrected stale and inconsistent information
  throughout
  - Fixed project stage references (Stage 3 → Stage 4) in README.md
  - Removed deprecated depth column references from database documentation
  - Updated API endpoint paths to match current `/v1/*` structure
  - Corrected outdated technology references (SQLite → PostgreSQL)

## [0.4.2] – 2025-05-29

### Added

- **RESTful API Architecture**: Complete API infrastructure overhaul with modern
  standards
  - Implemented standardised error handling with request IDs and consistent HTTP
    status codes
  - Created comprehensive middleware stack: CORS, request ID tracking,
    structured logging, rate limiting
  - Built RESTful endpoint structure under `/v1/*` namespace for versioned API
    access
  - Added proper authentication middleware integration with Supabase JWT
    validation
- **API Response Standardisation**: Consistent response formats across all
  endpoints
  - Success responses include `status`, `data`, `message`, and `request_id`
    fields
  - Error responses provide structured error information with HTTP status codes
    and error codes
  - Request ID tracking for distributed tracing and debugging support
- **Enhanced Security**: Improved security posture with secured admin endpoints
  - Moved debug endpoints to `/admin/*` namespace with environment variable
    protection
  - Added CORS middleware for secure cross-origin requests
  - Implemented rate limiting with proper IP detection and standardised error
    responses

### Changed

- **API Endpoint Structure**: Migrated from ad-hoc endpoints to RESTful design
  - Job creation: `POST /v1/jobs` with JSON body instead of query parameters
  - Job status: `GET /v1/jobs/:id` following RESTful conventions
  - Authentication: Consolidated under `/v1/auth/*` namespace
  - Health checks: Standardised `/health` and `/health/db` endpoints
- **Error Handling**: Replaced inconsistent `http.Error()` calls with structured
  error responses
  - All errors now include request IDs for tracing
  - Consistent error codes: `BAD_REQUEST`, `UNAUTHORISED`, `NOT_FOUND`, etc.
  - Proper HTTP status code usage throughout the API
- **Code Organisation**: Refactored API logic into dedicated `internal/api`
  package
  - Separated concerns: handlers, middleware, errors, responses, authentication
  - Dependency injection pattern with clean handler structure
  - Eliminated duplicate endpoint logic and inconsistent patterns

### Removed

- **Legacy Endpoints**: Removed unused endpoints since APIs are not yet
  published
  - Removed `/site` and `/job-status` legacy endpoints and their handlers
  - Cleaned up duplicate code paths and unused imports
  - Simplified codebase by removing backward compatibility code

### Enhanced

- **Testing Infrastructure**: Created comprehensive API testing tools
  - Updated test login page to use new `/v1/*` endpoints
  - Added `api-tests.http` file for VS Code REST Client testing
  - Created detailed API testing guide with authentication examples
- **Documentation**: Updated API reference and implementation documentation
  - Comprehensive API testing guide with practical examples
  - Updated roadmap to reflect completed API infrastructure work
  - Enhanced code documentation with clear separation of concerns

### Technical Details

- New `internal/api` package structure with clean separation of handlers,
  middleware, and utilities
- Middleware stack processes requests in proper order: CORS → Request ID →
  Logging → Rate Limiting
- JWT authentication middleware integrates seamlessly with Supabase token
  validation
- Request ID generation uses timestamp + random bytes for unique request
  tracking
- Error responses provide consistent structure while maintaining security (no
  information leakage)

## [0.4.1] – 2025-05-27

### Fixed

- **Database Schema Issues**: Resolved critical production database errors
  - Added missing `error_message` column to jobs table to prevent database
    insertion failures
  - Fixed duplicate user creation constraint violations with idempotent user
    registration
  - `CreateUserWithOrganisation` now handles existing users gracefully instead
    of failing
- **User Registration Flow**: Enhanced authentication reliability
  - Multiple login attempts with same user ID no longer cause database
    constraint violations
  - Existing users are returned with their organisations rather than attempting
    duplicate creation
  - Improved error handling and logging for user creation scenarios

### Enhanced

- **Development Workflow**: Added git policy documentation to prevent accidental
  commits
- **Project Planning**: Added multi-provider account linking testing to roadmap
  for future investigation

### Technical Details

- Database migration adds `error_message TEXT` column to jobs table with
  `ALTER TABLE IF NOT EXISTS`
- User creation now checks for existing users before attempting INSERT
  operations
- Transaction rollback properly handles failed user creation attempts
- All database fixes are backward compatible with existing installations

## [0.4.0] – 2025-05-27

### Added

- **Complete Supabase Authentication System**: Full multi-tenant authentication
  with social login support
  - JWT validation middleware with structured error handling and token
    validation
  - Support for 8 social login providers: Google, Facebook, Slack, GitHub,
    Microsoft, Figma, LinkedIn + Email/Password
  - Custom domain authentication using `auth.bluebandedbee.co` for professional
    OAuth flows
  - User and organisation management with automatic organisation creation on
    signup
  - Row Level Security (RLS) policies for secure multi-tenant data access
- **Protected API Endpoints**: All job creation and user data endpoints now
  require authentication
  - `/site` endpoint (job creation) now requires valid JWT token and links jobs
    to users/organisations
  - `/job-status` endpoint protected with organisation-scoped access control
  - `/api/auth/profile` endpoint for authenticated user profile access
  - User registration API with automatic organisation linking
- **Database Schema Extensions**: Enhanced schema to support multi-tenant
  architecture
  - Added `users` and `organisations` tables with foreign key relationships
  - Added `user_id` and `organisation_id` columns to `jobs` table
  - Implemented Row Level Security on all user-related tables
  - Database migration logic for existing installations

### Enhanced

- **Authentication Flow**: Complete OAuth integration with account linking
  support
  - Flexible email-based account linking with UUID-based permanent user identity
  - Session management with token expiry detection and refresh warnings
  - Structured error responses for authentication failures
  - Support for multiple auth providers per user account
- **Multi-tenant Job Management**: Jobs are now scoped to organisations with
  shared access
  - All organisation members can view and manage all jobs within their
    organisation
  - Jobs automatically linked to creator's user ID and organisation ID
  - Database queries respect organisation boundaries through RLS policies

### Security

- **Comprehensive Authentication Security**: Production-ready security features
  - JWT token validation with proper error handling and logging
  - Authentication service configuration validation
  - Standardised error responses that don't leak sensitive information
  - Row Level Security policies prevent cross-organisation data access
- **Protected Endpoints**: All sensitive operations require valid authentication
  - Job creation requires authentication and organisation membership
  - Job status queries limited to organisation members
  - User profile access restricted to authenticated user's own data

### Technical Details

- Custom domain setup eliminates unprofessional Supabase URLs in OAuth flows
- Database migration handles existing installations with
  `ALTER TABLE IF NOT EXISTS`
- JWT middleware supports both required and optional authentication scenarios
- Account linking strategy preserves user choice while preventing duplicate
  accounts
- All authentication endpoints follow RESTful conventions with proper HTTP
  status codes

## [0.3.11] – 2025-05-26

### Added

- **MaxPages Functionality**: Implemented page limit controls for jobs
  - `max` query parameter now limits number of pages processed per job
  - Tasks beyond limit automatically set to 'skipped' status during creation
  - Added `skipped_tasks` column to jobs table and Job struct
  - Progress calculation excludes skipped tasks:
    `(completed + failed) / (total - skipped) * 100`
  - API responses include skipped count for full visibility

### Enhanced

- **Smart Task Status Management**: Tasks receive appropriate status at creation
  time
  - First N tasks (up to max_pages) get 'pending' status
  - Remaining tasks automatically get 'skipped' status
  - Eliminates need for post-creation status updates
- **Database Triggers**: Updated progress calculation triggers to handle skipped
  tasks
  - Automatic counting of completed, failed, and skipped tasks
  - Progress percentage calculation excludes skipped tasks from denominator
  - Job completion logic updated to account for skipped tasks

### Changed

- **Link Discovery Default**: Changed default behaviour to enable link discovery
  by default
  - `find_links` now defaults to `true` (was previously `false`)
  - Use `find_links=false` to disable link discovery and only crawl sitemap URLs
  - More intuitive API behaviour for comprehensive cache warming

### Fixed

- **Job Completion Logic**: Fixed job completion detection for jobs with limits
  - Updated completion checker: `(completed + failed) >= (total - skipped)`
  - Added safety check for division by zero in progress calculations
  - Prevents jobs from being stuck with remaining skipped tasks

### Technical Details

- MaxPages limit of 0 means unlimited processing (default behaviour)
- Task status determined during `EnqueueURLs` based on current task count vs
  max_pages
- Database schema migration adds `skipped_tasks INTEGER DEFAULT 0` column
- Backward compatible with existing jobs (skipped_tasks defaults to 0)

## [0.3.10] – 2025-05-26

### Added

- **Database-Driven Architecture**: Moved critical business logic to PostgreSQL
  triggers for improved reliability
  - Automatic job progress calculation (`progress`, `completed_tasks`,
    `failed_tasks`) via database triggers
  - Auto-generated timestamps (`started_at`, `completed_at`) based on task
    completion status
  - Eliminates race conditions and ensures data consistency across concurrent
    workers
- **Enhanced Dashboard UX**: Comprehensive date range and filtering improvements
  - Smart date range presets: Today, Last 24 Hours, Yesterday, Last 7/28/90
    Days, All Time, Custom
  - Automatic timezone conversion from UTC database timestamps to user's local
    timezone
  - Complete time series charts with all increments (shows empty periods for
    accurate visualisation)
  - Dynamic group-by selection that auto-updates based on date range scope

### Fixed

- **Timezone Consistency**: Resolved incorrect timestamp display in dashboard
  - Standardised all database timestamps to use UTC (`time.Now().UTC()` in Go,
    `NOW()` in PostgreSQL)
  - Fixed dashboard date formatting to properly convert UTC to user's local
    timezone
  - Corrected date picker logic to handle precise timestamp filtering instead of
    date-only ranges
- **Dashboard Data Access**: Fixed Row Level Security (RLS) blocking dashboard
  queries
  - Added anonymous read policies for `domains`, `pages`, `jobs`, and `tasks`
    tables
  - Enables dashboard functionality while maintaining security framework for
    future auth

### Enhanced

- **Simplified Go Code**: Removed complex manual progress calculation logic
  - `UpdateJobProgress()` function now handled entirely by database triggers
  - Eliminated manual timestamp management in job start/completion workflows
  - Reduced code complexity while improving reliability through
    database-enforced consistency
- **Chart Visualisation**: Improved dashboard charts with complete time coverage
  - Charts now display all time increments for selected range (e.g., all 24
    hours for "Today")
  - Fixed grouping logic to automatically select appropriate time granularity
  - Enhanced debugging output for troubleshooting data visualisation issues

### Technical Details

- Database triggers automatically fire on task status changes (`INSERT`,
  `UPDATE`, `DELETE` on tasks table)
- Progress calculation uses PostgreSQL aggregate functions for atomic updates
- Timezone handling leverages JavaScript's native `Intl.DateTimeFormat()` for
  accurate local conversion
- Chart time series generation creates complete axis labels even for periods
  with zero activity

## [0.3.9] – 2025-05-25

### Added

- **Startup Recovery System**: Automatic recovery for jobs interrupted by server
  restarts
  - Jobs with 'running' status and 'running' tasks are automatically detected on
    startup
  - Tasks are reset from 'running' to 'pending' and jobs are added back to
    worker pool
  - Eliminates need for manual intervention when jobs are stuck after restarts
- **Smart Link Filtering**: Enhanced crawler to extract only visible,
  user-clickable links
  - Filters out hidden elements (display:none, visibility:hidden,
    screen-reader-only)
  - Skips non-navigation links (javascript:, mailto:, empty hrefs)
  - Rejects links without visible text content (unless they have aria-labels)
  - Prevents extraction of framework-generated or accessibility-only links
- **Live Dashboard**: Real-time job monitoring dashboard with Supabase
  integration
  - Auto-refresh every 10 seconds with date range filtering
  - Smart time grouping (minute/hour/6-hour/day based on selected range)
  - Bar charts showing task completion over time with local timezone support
  - Comprehensive debugging and fallback displays for data access issues

### Fixed

- **Domain Filtering**: Improved same-domain detection to handle www prefix
  variations
  - `www.test.com` and `test.com` now correctly recognised as same domain
  - Enhanced subdomain detection works with both normalised and original domains
  - Prevents false rejection of internal links due to www prefix mismatches
- **External Link Rejection**: Strict filtering to prevent crawling external
  domains
  - All external domain links are now properly rejected with detailed logging
  - Eliminates failed crawls from external links being treated as relative URLs
  - Maintains focus on target domain while preventing scope creep
- **Database Reset**: Enhanced schema reset to handle views and dependencies
  - Properly drops views (job_list, job_dashboard) before dropping tables
  - Uses CASCADE to handle remaining dependencies automatically
  - Added comprehensive error logging and sequence cleanup

### Enhanced

- **Database Connection Resilience**: Improved connection pool settings and
  retry logic
  - Updated connection pool: MaxOpenConns (25→35), MaxIdleConns (10→15),
    MaxLifetime (5min→30min)
  - Added automatic retry logic with exponential backoff for transient
    connection failures
  - Enhanced error detection for connection-related issues (bad connection,
    unexpected parse, etc.)
- **Worker Recovery**: Enhanced task monitoring and job completion detection
  - Improved cleanup of stuck jobs where all tasks are complete but job status
    is still running
  - Better handling of stale task recovery with proper timeout detection
  - Enhanced logging throughout the recovery and monitoring processes
- **URL Normalisation**: Advanced link processing to eliminate duplicate pages
  - Automatic anchor fragment stripping (`/page#section1` → `/page`)
  - Trailing slash normalisation (`/events-news/` → `/events-news`)
  - Ensures consistent URL handling and prevents duplicate crawling of identical
    pages

### Technical Details

- Dashboard uses date-only pickers with proper timezone handling for accurate
  time grouping
- Link filtering integrates with Colly's HTML element processing for efficient
  visibility detection
- Domain comparison uses normalised hostname matching with comprehensive
  subdomain support
- Database retry logic specifically targets PostgreSQL connection issues with
  appropriate backoff strategies

## [0.3.8] – 2025-05-25

### Fixed

- **Critical Production Fix**: Resolved database schema mismatch causing task
  insertion failures
  - Fixed INSERT statement parameter count mismatch in `/internal/db/queue.go`
  - Corrected VALUES clause to match 9 fields with 9 placeholders (`$1` through
    `$9`)
  - Eliminated
    `pq: null value in column "depth" of relation "tasks" violates not-null constraint`
    error
- Fixed compilation issues in test utilities:
  - Updated `cmd/test_jobs/main.go` to use correct function signatures for
    `NewWorkerPool` and `NewJobManager`
  - Added proper `dbQueue` parameter initialisation following production code
    patterns

### Technical Details

- The production database retained the deprecated `depth` column from v0.3.6,
  but the code was updated in v0.3.7 to remove depth functionality
- Database schema reset was required to align production database with current
  code expectations
- Task queue now successfully processes jobs without depth-related constraint
  violations

## [0.3.7] – 2025-05-18

### Removed

- Removed depth functionality from the codebase:
  - Removed depth column from tasks table schema
  - Removed depth parameter from all EnqueueURLs functions
  - Updated code to not use depth in task processing
  - Modified database queries to exclude the depth field
  - Simplified code by removing unused functionality

## [0.3.6] – 2025-05-18

### Fixed

- Fixed job counter updates for `sitemap_tasks` and `found_tasks` columns:
  - Added missing functionality to update sitemap counter when sitemap URLs are
    processed
  - Implemented incrementing of found task counter for URLs discovered during
    crawling
  - Fixed duplicate processing issue by moving the page processing mark after
    successful task creation
  - Updated job query to properly return counter values
- Improved task creation reliability by ensuring pages are only marked as
  processed after successful DB operations

## [0.3.5] – 2025-05-17

### Changed

- Major code refactoring to improve architecture and maintainability:
  - Eliminated duplicate code across the codebase
  - Removed global state in favor of proper dependency injection
  - Standardised function naming conventions
  - Clarified responsibilities between packages
  - Moved database operations to a unified interface
  - Improved transaction management with DbQueue

### Removed

- Removed redundant files and functions:
  - Eliminated `jobs/db.go` (moved functions to other packages)
  - Removed `jobs/queue_helpers.go` (consolidated functionality)
  - Removed global state management with `SetDBInstance`
  - Eliminated duplicate SQL operations

## [0.3.4] – 2025-05-17

### Added

- Enhanced sitemap crawling with improved URL handling
- Added URL normalisation in sitemap processing
- Implemented robust error handling for URL processing
- Added better detection and correction of malformed URLs

### Fixed

- Fixed sitemap URL discovery and processing issues
- Improved relative URL handling in crawler
- Resolved issues with URL encoding/decoding in sitemap parser
- Fixed task queue URL processing in worker pool

### Changed

- Enhanced worker pool to better handle URL variations
- Updated job manager to properly normalise URLs before processing
- Improved URL validation logic in task processing

## [0.3.3] – 2025-04-22

### Added

- Added `sitemap_tasks` and `found_tasks` columns to the `jobs` table and
  corresponding fields in the Job struct
- Enqueued discovered links (same-domain pages and document URLs) via link
  extraction in the worker pool

### Changed

- `processTask` now filters `result.Links` to include only same-site pages and
  docs (`.pdf`, `.doc`, `.docx`) and enqueues them
- Updated `setupSchema` to include new columns with `ALTER TABLE IF NOT EXISTS`
- Exposed `Crawler.Config()` method to allow workers to read the `FindLinks`
  flag

### Documentation

- Updated `docs/architecture/jobs.md` to document new task counters and
  link-extraction behaviour

## [0.3.2] ��� 2025-04-21

### Changed

- Improved database configuration management with validation for required fields
- Enhanced worker pool notification system with more robust connection handling
- Simplified notification handling in worker pool with better error recovery
- Fixed linting issues in worker pool implementation

## [0.3.1] – 2025-04-21

### Changed

- Fixed documentation file references in INIT.md and README.md to use explicit
  relative paths
- Updated ROADMAP.md references to point to root directory instead of docs/
- Ensured consistent file linking across documentation

## [0.3.0] – 2025-04-20

### Added

- New `domains` and `pages` reference tables for improved data integrity
- Helper methods for domain and page management
- Added depth control for crawling with per-task depth configuration

### Removed

- Removed legacy `crawl_results` table and associated code.
- Removed unused functions and methods to improve code maintainability
- Eliminated deprecated code including outdated `rand.Seed` usage

### Changed

- Restructured documentation under `docs/` directory.
- Added limit to site crawl to control no of pages to crawl.
- Modified `jobs` table to reference domains by ID instead of storing domain
  names directly
- Updated `tasks` table to use page references instead of storing full URLs
- Refactored URL handling throughout the codebase to work with the new reference
  system

### Fixed

- Correctly set job and task completion timestamps (`CompletedAt`) when tasks
  and jobs complete.
- Fixed "append result never used" warnings in database operations
- Resolved unused import warnings and other code quality issues
- Fixed SQL parameter placeholders to use PostgreSQL-style numbered parameters
  (`$1`, `$2`, etc.) instead of MySQL/SQLite-style (`?`)
- Fixed task processing issues after database reset by ensuring consistent
  parameter style in all SQL queries
- Corrected parameter count mismatch in batch insert operations

## [0.2.0] - 2025-04-20

### Changed

- **Major Database Migration**: Fully migrated from SQLite/Turso to PostgreSQL
  - Removed all SQLite dependencies including
    `github.com/tursodatabase/libsql-client-go`
  - Reorganised database code structure, moving from `internal/db/postgres` to
    `internal/db`
  - Updated all application code to use PostgreSQL exclusively
  - Fixed all database-related tests

### Fixed

- Fixed crawler's `WarmURL` method to properly handle HTTP responses, context
  cancellation, and timeouts
- Resolved undefined functions and variables in test files related to the
  PostgreSQL task queue
- Implemented rate limiting functionality in the app server
- Updated all tests to work with the PostgreSQL backend
- Ensured all tests pass successfully after modifications

### Technical Debt

- Removed duplicated code from the SQLite implementation
- Cleaned up directory structure to better reflect current architecture

## [0.1.0] - 2025-04-15

### Added

- Initial project setup
- Basic crawler implementation with Colly
- Job queue system for managing crawl tasks
- Web API for submitting and monitoring crawl jobs
- SQLite database integration with Turso

### Technical Details

- Go modules for dependency management
- Internal package structure with clean separation of concerns
- Test suite for crawler and database operations
- Basic rate limiting and error handling<|MERGE_RESOLUTION|>--- conflicted
+++ resolved
@@ -27,13 +27,7 @@
 4. Create a git tag and GitHub release
 5. Commit the updated changelog
 
-<<<<<<< HEAD
 ## [Unreleased:minor]
-=======
-## [Unreleased]
-
-## [0.9.2] – 2025-10-20
->>>>>>> 88d55488
 
 ### Fixed
 
