--- conflicted
+++ resolved
@@ -29,7 +29,6 @@
 
 ## [Unreleased]
 
-<<<<<<< HEAD
 ### Changed
 
 - **Org-scoped integrations**: Slack and Webflow connections now follow the
@@ -40,9 +39,8 @@
     membership
   - Slack auto-linking functions now use an explicit `search_path` for safer
     SECURITY DEFINER execution
-=======
+
 ## [0.22.2] – 2026-01-03
->>>>>>> 69d9e79a
 
 ## [0.22.1] – 2026-01-03
 
