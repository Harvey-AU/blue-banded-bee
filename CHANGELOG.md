# Changelog

All notable changes to the Blue Banded Bee project will be documented in this
file.

The format is based on [Keep a Changelog](https://keepachangelog.com/en/1.0.0/)
and this project adheres to
[Semantic Versioning](https://semver.org/spec/v2.0.0.html).

Multiple version updates may occur on the same date, each with its own version
number. Each version represents a distinct set of changes, even if released on
the same day.

## Release Automation

When merging to main, CI automatically creates releases based on the changelog:

- `## [Unreleased]` or `## [Unreleased:patch]` → Patch release (0.6.4 → 0.6.5)
- `## [Unreleased:minor]` → Minor release (0.6.4 → 0.7.0)
- `## [Unreleased:major]` → Major release (0.6.4 → 1.0.0)

On merge, CI will:

1. Calculate the new version number
2. Replace the heading with `## [X.Y.Z] - YYYY-MM-DD`
3. Add a new `## [Unreleased]` section above
4. Create a git tag and GitHub release
5. Commit the updated changelog

## [Unreleased]

<<<<<<< HEAD
### Fixed

- **CDN Cache Status Normalisation**: Cache status headers now correctly
  normalised across all major CDNs
  - CloudFront: `"Miss from cloudfront"` → `MISS`, `"Hit from cloudfront"` →
    `HIT`
  - Akamai: `TCP_HIT`, `TCP_MISS`, `TCP_MEM_HIT`, `TCP_DENIED` → standard
    `HIT`/`MISS`/`BYPASS`
  - Azure CDN: `TCP_REMOTE_HIT`, `UNCACHEABLE` → standard format
  - Fastly shielding: `"HIT, MISS"` → takes last value (edge POP result)
  - Netlify/RFC 9211: `"Netlify Edge"; hit` → `HIT`
  - Cloudflare: `NONE`, `UNKNOWN` → `BYPASS`
  - Fixes dashboard showing raw CDN strings instead of normalised HIT/MISS
  - Fixes `shouldMakeSecondRequest()` cache warming logic for non-Cloudflare
    CDNs
  - Covers top 10 CDNs representing ~90% of web traffic (verified Dec 2025)
=======
## [0.19.0] – 2025-12-29

### Added

- **Multi-Organisation Support**: Users can now belong to multiple organisations
  and switch between them
  - New `organisation_members` table for many-to-many user-org relationships
  - New `active_organisation_id` column on users for session persistence
  - New `platform_org_mappings` table for Webflow/Shopify integration
  - New endpoints: `GET /v1/organisations` (list user's orgs) and
    `POST /v1/organisations/switch` (switch active org)
  - Helper functions `GetActiveOrganisation()` and
    `GetActiveOrganisationWithUser()` for consistent org context across handlers
  - `GetEffectiveOrganisationID()` provides backward compatibility (returns
    active org if set, otherwise legacy `organisation_id`)

### Security

- **Scheduler Jobs Query**: Fixed missing `organisation_id` filter in
  `getSchedulerJobs` query that could potentially expose jobs across
  organisations

### Changed

- **Organisation Scoping**: All 19 API endpoints now filter data by user's
  active organisation (4 dashboard, 8 jobs, 5 schedulers, 2 new org endpoints)
- **Stricter Validation**: Users without an organisation now receive HTTP 400
  "User must belong to an organisation" instead of empty results
>>>>>>> cec429b2

## [0.18.10] – 2025-12-29

### Added

- **Compressed Sitemap Support**: ParseSitemap now handles gzip-compressed
  sitemaps (.xml.gz files and Content-Encoding: gzip responses)
  - Automatic detection via URL suffix or response header
  - Requests gzip encoding from servers for bandwidth savings

### Changed

- **Storage Optimisation**: Reduced unnecessary data storage in tasks table
  - `source_url` now only stored for 'link' source type (pages discovered from
    other pages); empty for 'sitemap' and 'manual' sources
  - `redirect_url` now only stored for significant redirects (different domain
    or path); trivial redirects (HTTP→HTTPS, www→non-www, trailing slash) no
    longer stored

## [0.18.9] – 2025-12-29

## [0.18.8] – 2025-12-27

## [0.18.7] – 2025-12-25

### Changed

- **Restart Job Simplification**: Frontend now handles job restart via standard
  creation endpoint
  - Restart button fetches existing job config and POSTs to `/v1/jobs`
  - Preserves: domain, find_links, concurrency, max_pages (with sensible
    defaults if missing); resets: use_sitemap=true
  - Removed backend `StartJob` and `restartJob` functions (~700 lines deleted)
  - Eliminates duplicate job creation logic and missing field bugs
  - **Breaking**: Restart endpoint removed and PUT actions restricted:
    - `/v1/jobs/:id/restart` endpoint no longer exists
    - `PUT /v1/jobs/:id` now only accepts `action="cancel"` (start/restart
      actions removed)
    - To restart a job: fetch config via `GET /v1/jobs/:id`, then
      `POST /v1/jobs` with the retrieved settings

## [0.18.6] – 2025-12-25

### Added

- **API Endpoints**: Added `/restart` and `/cancel` endpoints for job management

### Enhanced

- **Worker Notification**: Workers are now notified immediately after task
  creation for faster job processing
- **Robots.txt Handling**: Use default `*` rules and ignore SEO bot-specific
  rules for improved crawling
- **Robots.txt Delay**: Apply 50% multiplier to robots.txt crawl-delay values
  for more conservative rate limiting

### Fixed

- **Job Cancellation**: Fixed race condition in job cancellation logic
- **CancelJob Endpoint**: Now returns database errors properly
- **Crawl Delay**: Fixed multiplier logic to correctly override stored delay
  values
- **Deadlock Retry**: PostgreSQL deadlock errors (40P01) now correctly trigger
  transaction retry

## [0.18.5] – 2025-12-24

## [0.18.4] – 2025-12-24

## [0.18.3] – 2025-12-24

## [0.18.2] – 2025-12-24

### Added

- **Job Details Metadata**: Display additional job configuration in overview
  grid
  - Concurrency, max pages, and source type from jobs table
  - Crawl delay and adaptive delay from domains table

### Enhanced

- **Adaptive Rate Limiting**: Faster delay recovery and smarter task claiming
  - Reduced probe threshold from 20 to 5 consecutive successes before attempting
    lower delay
  - Reduced delay step from 1s to 500ms for finer-grained adjustments
  - Recovery from 21s → 10s adaptive delay now takes ~5.5 minutes instead of ~59
    minutes
  - Added `BBB_RATE_LIMIT_DELAY_STEP_MS` environment variable for operational
    tuning
- **Worker Task Claiming**: Workers now skip domains that aren't available yet
  - Added `EstimatedWait()` method to DomainLimiter for checking domain
    availability
  - Workers check domain availability before claiming tasks, allowing them to
    work on other jobs instead of blocking
  - Optimised lock contention by snapshotting job info cache before iteration

### Fixed

- **Job Details Page Task Filters**: Fixed non-functional filter buttons and
  search input on job details page
  - Added missing `cacheFilter` and `pathFilter` state properties
  - Implemented path keyword search with 300ms debounce (min 3 characters)
  - Fixed filter coordination so selecting status/cache filters clears path
    search and vice versa
  - Hit/Miss cache filter buttons now work correctly
- **Console Log Noise**: Removed verbose dashboard refresh logging
  - Eliminated "Refreshing dashboard data..." log message
  - Removed "Dashboard data refreshed" log with stats object
- **Password Strength Warning**: Silenced "Password strength checking not
  available" console warning on pages without signup forms
  - setupPasswordStrength() now exits silently when signup form elements aren't
    present
  - Password strength checking still works correctly on actual signup forms

## [0.18.1] – 2025-12-22

## [0.18.0] – 2025-12-22

### Added

- Recurring job scheduling system with support for 6, 12, 24, and 48-hour
  intervals
- Scheduler management API endpoints (`/v1/schedulers`) for creating, updating,
  deleting, and listing schedules
- Dashboard UI for managing schedules with enable/disable, view jobs, and delete
  functionality
- Schedule dropdown in job creation modal to optionally create recurring
  schedules
- Background scheduler service that checks for ready schedules every 30 seconds
  and creates jobs automatically
- Jobs created from schedulers are linked via `scheduler_id` and marked with
  `source_type='scheduler'`

### Fixed

- Replaced string error comparisons with sentinel errors
  (`ErrSchedulerNotFound`) for proper error handling
- Fixed N+1 query pattern in `startJobScheduler` by batching domain name lookups
- Added `GetDomainNames()` and `GetDomainNameByID()` helper functions to
  eliminate duplicate domain lookup code
- Improved validation: `ScheduleIntervalHours` now uses pointer type for
  explicit optional updates in API requests
- Added comprehensive aria-labels to all interactive elements in dashboard for
  improved accessibility
- Extracted time formatting logic into reusable `formatNextRunTime()` helper
  function

### Changed

- Scheduler API now uses pointer types for optional update fields to make intent
  explicit (nil = no update, value = update requested)
- Domain lookups now use consistent helper functions across scheduler code,
  eliminating inline queries

## [0.17.13] – 2025-12-02

### Changed

- Default job concurrency increased from 5 to 20 for dashboard/API jobs and from
  3 to 20 for webhook jobs; maximum allowed concurrency raised from 20 to 100.
- Dashboard auto-refresh interval reduced from 10 seconds to 1 second.
- Job details page now auto-refreshes every 1 second while job is
  running/pending, stopping automatically when job completes.
- Workers now stagger startup by 50ms each to prevent thundering herd on cold
  start and scale-up events.

### Added

- Concurrency dropdown added to dashboard job creation form with "Default"
  option (uses server default of 20) plus values 1-100.
- Webhook endpoint now accepts optional `?concurrency=N` query parameter to
  override the default concurrency for Webflow-triggered jobs.

### Removed

- Removed manual refresh interval dropdown from dashboard form (auto-refresh is
  now always enabled at 1 second).

## [0.17.12] – 2025-11-16

## [0.17.11] – 2025-11-16

## [0.17.10] – 2025-11-16

### Changed

- Batch manager now defaults to a 2 s flush interval with a 2000-item channel,
  and both settings can be tuned via `BBB_BATCH_MAX_INTERVAL_MS` and
  `BBB_BATCH_CHANNEL_SIZE` (clamped to 100‑10 000 ms and 500‑20 000 items) to
  absorb heavy task churn without blocking workers.
- Running task slot releases flush pending batches before falling back to a
  direct `DecrementRunningTasksBy` call, and the fallback timeout was extended
  (15 s) to avoid spurious "DecrementRunningTasksBy database error" warnings
  during spikes.
- CLI auth flow now has a dedicated `cli-login.html` that reuses the Supabase
  modal without leaking users' sessions, and the helper
  (`scripts/auth/cli_auth.py`) drives browser-based login, handles CORS
  securely, and caches tokens for load test scripts.

## [0.17.9] – 2025-11-15

## [0.17.8] – 2025-11-15

### Fixed

- Queue worker now inspects per-job counters before removing jobs, requeues
  stale running tasks, promotes waiting work into pending slots, and
  auto-completes jobs whose tasks finished—eliminating the stuck task warnings
  seen in Sentry.
- `CreatePageRecords` processes discovered links in ≤250 item batches using a
  single `INSERT ... ON CONFLICT DO UPDATE RETURNING` upsert, preventing
  long-running transactions and the "transaction already committed"/timeout
  alerts.
- Cloudflare Turnstile signup flow resets tokens on every attempt, retries error
  106010 challenges automatically, and emits `turnstile.*` telemetry to Sentry
  capturing token age, retries, and lifecycle transitions for better
  diagnostics.
- Orphaned task cleanup now batches updates (1000 at a time) to avoid hitting
  statement timeouts on jobs with huge backlogs, eliminating the repeated
  "Failed to cleanup orphaned tasks" log spam.

## [0.17.7] – 2025-11-10

## [0.17.6] – 2025-11-09

## [0.17.5] – 2025-11-09

- Queue claiming:
  - Removed the standalone `jobHasCapacityTx` / `jobHasPendingTasksTx`
    pre-checks (and their `FOR SHARE` locks) so workers no longer lock a job row
    twice before updating `running_tasks`.
  - All concurrency/emptiness checks now happen inside the existing claim CTE,
    eliminating the lock-upgrade deadlocks introduced in the 0.17.0
    optimisations.

## [0.17.4] – 2025-11-09

## [0.17.3] – 2025-11-08

## [0.17.2] – 2025-11-08

- Queue stability improvements:
  - Added `jobs.pending_tasks` / `jobs.waiting_tasks` counters plus a backfill +
    trigger to keep them in sync.
  - `EnqueueURLs` and the idle monitor now read those counters under
    `FOR UPDATE`, so pending slots are computed accurately without scanning
    `tasks`.
  - Worker rebalancer logs aggregated queue depth and demotes overflow pending
    rows using the counters (no more full-table queries).

## [0.17.0] – 2025-11-08

Series of minor optimisations to improve throughput and resource usage.

### Changed

- **Database Connection Pool**: Increased production connection pool from 37 to
  70 max connections (idle: 15 → 20)
  - Utilises available Supabase capacity (90 max connections)
  - Provides better concurrency during load bursts
  - Leaves 20 connections headroom for admin/monitoring
  - With Supavisor transaction pooling: ~150 MB memory impact (70 logical →
    ~10-15 actual connections)

### Enhanced

- **Task Claim Performance**: Optimised hot path with covering indexes and
  capacity pre-checks
  - Added partial indexes on tasks(job_id, priority_score, created_at) and
    jobs(id) with INCLUDE columns
  - Pre-check job capacity before expensive claim query (eliminates wasted CTE
    executions)
  - Replaced COUNT(\*) concurrency checks with EXISTS queries (faster
    short-circuit evaluation)
- **Batch Task Enqueuing**: Improved throughput for bulk task creation
  - Batch INSERT operations for discovered links and sitemap URLs
  - Reduced per-task overhead during link discovery phase
- **Worker Scaling Observability**: Scaling decisions now log their reason,
  worker deltas, and job counts
  - Captures `scale_up`, `scale_down`, and `no_change` outcomes with contextual
    metadata
  - Emergency/idle scale-down paths surface cooldowns, idle worker counts, and
    total job concurrency
- **Waiting Task Telemetry**: Added structured logging + metrics for tasks
  entering the `waiting` state
  - Records waiting reason (`concurrency_limit`, `blocking_retry`,
    `retryable_error`) and per-job counts via OpenTelemetry counter
  - Worker retries now emit explicit waiting reason logs to correlate backlog
    with root cause
- **Job Info Fetching**: Worker pool now deduplicates database lookups for job
  metadata via singleflight caching
  - Concurrent AddJob/prepareTask calls share the same DB query for domain info
  - Cache fallbacks reuse the same loader, eliminating redundant queries under
    load
- **Priority Update Debounce**: Prevents redundant sitemap/link priority updates
  during bursts
  - High-priority pages still update immediately; mid-tier waits 5s, low-tier
    30s between updates
  - Skips DB work when no lower-priority tasks exist or when cooldown is active
- **Job Info Cache Metrics**: Added hit/miss/invalidation counters and
  cache-size gauge
  - Worker pool logs cache hits/misses per job and exposes Grafana-friendly
    metrics for dashboarding

### Added

- **Load Test Analysis**: Comprehensive documentation of 82-minute 10x load test
  results
  - Documented priority update storm, waiting task backlog, worker scaling,
    cache behaviour, DB transactions
  - Resource utilisation analysis (Supabase memory/CPU scaling patterns)
  - Phased optimisation recommendations (immediate, short-term, long-term)
- **Database Optimisation Research**: Documented query performance bottlenecks
  and index recommendations
  - CTE claim query analysis (~53% total time), running_tasks counter contention
    (~20%), INSERT conflicts (~19%)
  - Covering index recommendations, batch update strategies, connection pooling
    guidance
- **Pages Lookup Index**: Added composite index on `pages(domain_id, path)` to
  accelerate path lookups during task enqueue and deduplication

### Removed

- **Legacy Load Test Scripts**: Deleted outdated `load-test-simple.sh` and
  README in favour of generate-test-jobs utility

## [0.16.13] – 2025-11-07

### Fixed

- **Orphaned Task Cleanup**: Resolved systemic issue where orphaned tasks from
  failed jobs weren't being cleaned up
  - Moved cleanup from 60-second maintenance transaction to dedicated goroutine
    running every 30 seconds
  - Processes entire jobs at once with no timeout constraint (eliminates O(n²)
    trigger overhead risk)
  - Handles jobs with 50,000+ orphaned tasks without timing out
  - Fixed job selection query: replaced invalid `SELECT DISTINCT` with `EXISTS`
    subquery (PostgreSQL incompatibility with `ORDER BY` + `FOR UPDATE`)
  - Fixed CancelJob to mark both 'pending' and 'waiting' tasks as skipped
    (previously only handled 'pending')
  - Added comprehensive integration tests covering failed job cleanup, cancelled
    job exclusion, and incremental processing
  - Expected impact: Prevents 16,000+ task backlogs from accumulating over weeks

## [0.16.12] – 2025-11-07

### Changed

- **Dependency Refresh**: Bumped key libraries to their latest stable releases
  before launch
  - sentry-go 0.32.0 → 0.36.2, golang-jwt/jwt/v5 5.2.2 → 5.3.0, pgx/v5 5.7.5 →
    5.7.6, prometheus/client_golang 1.23.0 → 1.23.2, golang.org/x/time 0.11.0 →
    0.14.0
  - Prometheus stack (common, procfs, otlptranslator) and grpc/genproto/
    protobuf modules updated to latest patch levels
  - Miscellaneous indirect upgrades (xmlquery/xpath, bitset, objx, go-difflib,
    go-edlib, OTel auto SDK) via `go get -u ./...`

## [0.17.0] – 2025-11-07

### Fixed

- **OpenTelemetry WriteHeader Warnings**: Eliminated "superfluous
  response.WriteHeader" warnings in production logs
  - Upgraded otelhttp from v0.54.0 to v0.63.0 (includes fix from PR #6055)
  - Fixed known bug in otelhttp response writer wrapper
    (open-telemetry/opentelemetry-go-contrib#6053)
  - Warnings were occurring on static file routes (/, /robots.txt, /dashboard)

### Changed

- **OpenTelemetry Upgrade**: Major update to observability stack
  - Core OTel packages: v1.32.0 → v1.38.0 (6 minor versions)
  - OTel SDK: v1.32.0 → v1.38.0
  - OTLP exporters: v1.28.0 → v1.38.0
  - Prometheus exporter: v0.54.0 → v0.60.0
  - All tests passing, no breaking changes

- **Dependency Updates**:
  - prometheus/client_golang: v1.20.5 → v1.23.0
  - grpc: v1.64.1 → v1.75.0
  - protobuf: v1.36.6 → v1.36.8
  - Various transitive dependencies updated

### Added

- **Diagnostic Instrumentation**: Enhanced middleware logging for debugging
  response writer issues
  - Added request context tracking (requestID, path, method) to responseWrapper
  - WARN-level logging for duplicate WriteHeader attempts with stack traces
  - DEBUG-level logging for all WriteHeader calls
  - Zero performance impact when not in debug mode

## [0.16.11] – 2025-11-07

## [0.16.10] – 2025-11-07

### Fixed

- **Duplicate Job Checking**: Fixed job duplicate checking for users without
  organisations
  - Previously checked `user_id IS NULL AND organisation_id = $1` when user had
    no organisation, causing check to fail
  - Now uses `user_id = $1 AND organisation_id IS NULL` to correctly match
    user-created jobs
  - Prevents false duplicate job creation for users without organisation
    assignments

### Added

- **Organisation Auto-Join**: Business email users now automatically join
  existing organisations
  - Added `GetOrganisationByName()` for case-insensitive organisation lookup
  - Added `isBusinessEmail()` to distinguish business vs personal email domains
  - When users sign up with business emails (e.g., `@teamharvey.co`), they
    automatically join existing organisation instead of creating duplicate
  - Personal email users continue to get individual organisations
  - Example: Second user signing up with `@acme.com` joins existing "Acme"
    organisation

- **Smart Organisation Names**: Organisation names now intelligently derived
  from email addresses
  - Business emails derive org name from domain: `simon@teamharvey.co` →
    "Teamharvey"
  - Personal emails with full name use the name: `user@gmail.com` + "John Doe" →
    "John Doe"
  - Personal emails without name use email prefix: `simon.smallchua@gmail.com` →
    "Simon.Smallchua Organisation"
  - Supports common TLDs (.com, .co.uk, .com.au, .io, .ai, .dev, .net, .org)
  - Recognises personal email providers: Gmail, Outlook, Hotmail, Yahoo, iCloud,
    ProtonMail, AOL, Zoho, Fastmail

## [0.16.9] – 2025-11-05

## [0.16.8] – 2025-11-04

## [0.16.7] – 2025-11-04

### Fixed

- **Worker Pool Error Logging**: Fixed spurious error logs for concurrency
  blocking in `GetNextTask` retry wrapper
  - Added check for `ErrConcurrencyBlocked` before error logging at retry
    summary level
  - Eliminates "Error getting next pending task" logs when tasks are blocked by
    concurrency limits
  - Completes the fix from 0.16.6 - now all code paths handle concurrency
    blocking gracefully

## [0.16.6] – 2025-11-03

### Fixed

- **Worker Pool Query Spam**: Fixed critical issue where workers hammered
  database with 200+ queries/second during concurrency blocking
  - Workers now detect when all pending tasks are blocked by job concurrency
    limits (`ErrConcurrencyBlocked`)
  - `claimPendingTask` gracefully handles concurrency-blocked jobs without error
    logging
  - Exponential backoff (200ms → 5s) applied when tasks exist but are
    concurrency-blocked
  - Expected impact: Reduce database queries from ~3,600/sec to <20/sec during
    high concurrency blocking
  - Prevents CPU throttling and machine restarts from excessive query load
  - Maintains same throughput - only reduces wasteful database polling

## [0.16.5] – 2025-11-03

### Added

- **Idle Worker Scaling & Health Probe**: Automatic worker pool management to
  reduce database query spam during concurrency blocking
  - Idle worker tracking scales down workers when all are idle and no work is
    available (configurable via `BBB_WORKER_IDLE_THRESHOLD`, default: disabled)
  - Health probe periodically checks for work to wake idle workers (configurable
    via `BBB_HEALTH_PROBE_INTERVAL_SECONDS`, default: disabled)
  - Calculates needed workers based on effective job concurrency accounting for
    domain throttling
  - Expected impact: ~3,600 queries/sec → <10 queries/sec during idle periods,
    maintaining <30s wake-up latency
  - Both features disabled by default for backwards compatibility

### Fixed

- **Race Conditions in Worker Pool**: Resolved critical concurrency issues in
  idle worker tracking
  - Fixed map panic from concurrent read/write on `idleWorkers` map by capturing
    count inside mutex lock
  - Cleared stale worker IDs during scale-down to prevent perpetual "all idle"
    state causing health probe spam
  - Removed unused `probeJobIndex` field to avoid confusion

## [0.16.4] – 2025-11-03

- Batch manager flushes (including poison-pill fallbacks) now run with 30-second
  contexts so task updates cannot hang indefinitely.
- Added `ExecuteWithContext` with proper retry/backoff and migrated
  `DecrementRunningTasks` plus mocks/tests to honour these deadlines.
- Queue workers now propagate bounded contexts through database writes,
  eliminating silent stalls under load.
- Added a `--log-level` CLI flag that overrides `LOG_LEVEL` for quick production
  debugging.

## [0.16.3] – 2025-11-03

### Added

- **Database Connection Resilience**: Implemented exponential backoff retry
  logic for database connections to prevent crash-looping during Supabase
  maintenance windows
  - Created `internal/db/retry.go` with configurable retry mechanisms
  - Added `WaitForDatabase()` function with up to 5-minute wait period
  - Added `InitFromURLWithSuffixRetry()` for queue database connections
  - Application now gracefully waits for database availability instead of
    crash-looping when Supabase terminates connections (SQLSTATE 57P01)
  - Retry configuration: 10 attempts max, 1s-30s exponential backoff with jitter
  - Prevents Fly.io machine restart exhaustion (observed: 10 restarts over 5
    hours)

## [0.16.2] – 2025-11-02

### Fixed

- **Pending Queue Overflow**: Fixed pending task queue flooding to 2,673 tasks
  (should be 50-100)
  - Root cause analysis identified three critical issues causing queue overflow:
    1. Unlimited concurrency jobs (NULL/0) set availableSlots to number of pages
       (hundreds/thousands)
    2. Task retries bypassed pending queue cap by going directly to 'pending'
       status
    3. Domain limiter concurrency overrides ignored when calculating available
       slots
  - **Fix #1**: Capped unlimited concurrency jobs to maximum 100 pending tasks
  - **Fix #2**: Routed all retry paths (blocking errors 403/429/503 and
    retryable errors) through 'waiting' status instead of directly to 'pending'
    - Added `TaskStatusWaiting` constant to task status enum
    - Modified retry logic in worker.go to set status to 'waiting' instead of
      'pending'
    - Ensures retries respect the pending queue capacity cap
  - **Fix #3**: Implemented domain limiter concurrency override support in
    availableSlots calculation
    - Added `ConcurrencyOverrideFunc` callback mechanism to DbQueue
    - Created `GetEffectiveConcurrency()` method on DomainLimiter to expose
      adaptive throttling limits
    - Modified `EnqueueURLs()` to query domain name and apply
      `min(configuredConcurrency, limiterOverride)`
    - Prevents over-promotion when domains are being adaptively throttled
  - Updated unit tests to match new SQL query pattern with domain JOIN
  - Expected improvement: Pending queue stays at 50-100 tasks instead of
    flooding to 2,600+

## [0.16.1] – 2025-11-02

## [0.16.0] – 2025-11-02

### Fixed

- **Queue Performance Bottleneck**: Eliminated GetNextTask query performance
  degradation causing 5ms-107s variance (21,000x)
  - Root cause: Query scanned ~5,000 pending tasks looking for jobs with
    available concurrency, causing table scan under load
  - Introduced 'waiting' status for tasks blocked by job concurrency limits
  - Only 'pending' tasks are now eligible for claiming, reducing typical scan
    from 5,000 rows to <100 rows (98% reduction)
  - Added capacity-aware enqueueing:
    `available_slots = concurrency - (running_tasks + existing_pending_count)`
  - New tasks only set to 'pending' if job has available capacity slots,
    remainder go to 'waiting'
  - Migration includes backfill UPDATE to immediately move existing blocked
    pending tasks to waiting status
  - DecrementRunningTasks now automatically promotes one waiting task to pending
    when capacity frees
  - Created partial indexes `idx_tasks_pending_ready` and
    `idx_tasks_waiting_by_job` for optimised scans
  - Added database functions `promote_waiting_task_for_job()` and
    `job_has_capacity()` for atomic state transitions
  - Expected improvement: Query times from 5-107s to consistent <10ms, reduced
    pool contention, improved throughput

### Added

- **Adaptive Domain Rate Limiter**: Shared per-domain throttle with persistence
  and concurrency management to prevent 429 cascades
  - Learns delays based on blocking responses and writes them back via
    `adaptive_delay_seconds` / `adaptive_delay_floor_seconds`
  - Applies shared backoff windows, linear (+1 s) growth, probing after
    sustained success, and concurrency reduction for heavily throttled domains
  - Configurable via `BBB_RATE_LIMIT_BASE_DELAY_MS`,
    `BBB_RATE_LIMIT_MAX_DELAY_SECONDS`, `BBB_RATE_LIMIT_SUCCESS_THRESHOLD`, and
    `BBB_RATE_LIMIT_MAX_RETRIES`
- **Queue Status Flow Documentation**: Comprehensive documentation of task
  lifecycle and status split solution
  - Visual state machine diagrams showing pending/waiting/running/completed
    transitions
  - Capacity calculation examples with concrete scenarios
  - Query performance before/after comparisons with scan size analysis
  - Implementation details for capacity-aware enqueueing and atomic promotion
  - Edge case handling documentation (no concurrency limit, concurrent
    completions, migration timing)
- **Job Failure Guardrail**: Worker pool stops jobs after configurable
  consecutive task failures (`BBB_JOB_FAILURE_THRESHOLD`, default 20) to
  preserve resources when domains remain blocked indefinitely

## [0.15.0] – 2025-10-29

### Added

- Optional `DATABASE_QUEUE_URL` so the worker queue can use a dedicated
  session-mode Postgres connection while the rest of the app remains on the
  pooled endpoint
- Workflow flag `[preview app]` now opt-in deploys GitHub PR preview apps;
  previews are skipped by default to reduce noise

### Changed

- Introduced an in-process semaphore and bounded retry/backoff logic around the
  task queue transactions (`DB_QUEUE_MAX_CONCURRENCY`, `DB_TX_MAX_RETRIES`,
  `DB_TX_BACKOFF_BASE_MS`, `DB_TX_BACKOFF_MAX_MS`) to keep Supabase from
  saturating under bursts
- Startup now reuses the shared pool for general queries while routing queue
  traffic through the optional connection, improving resilience during deploys
- Cache-warming second crawls now use a 500–1000 ms jittered delay with only
  three lightweight HEAD probes, cutting typical task time from ~17 s to under
  8 s

### Fixed

- Cleaned up recent migration churn (`running_tasks` counter column, timing
  columns, job status CTE) so all environments apply schema changes without
  manual intervention

## [0.14.2] – 2025-10-29

## [0.14.1] – 2025-10-26

## [0.14.0] – 2025-10-26

### Enhanced

- **Worker Pool Throughput**: Eliminated 5-second batch delay bottleneck in task
  claiming
  - Decoupled `running_tasks` counter decrement from batch updates for immediate
    concurrency slot release
  - Workers now claim tasks immediately after completion instead of waiting for
    batch flush (up to 5 seconds)
  - Added atomic `DecrementRunningTasks()` function to `DbQueueInterface` for
    immediate counter updates
  - Removed counter decrements from all 4 batch update queries (completed,
    failed, skipped, pending)
  - Batch manager continues to handle detailed field updates efficiently (95%
    transaction reduction maintained)
  - Expected improvement: 15-20 tasks/min → ~180 tasks/min (12× throughput
    increase)
  - Single atomic UPDATE per task completion adds negligible database load
  - Both success and error paths now decrement counters immediately for
    consistent behaviour

### Changed

- **Database Connection Tracking**: Enhanced connection management and cleanup
  - Added application name tracking for connection identification in PostgreSQL
  - Implemented automatic cleanup of stale connections from previous deployments
    on startup
  - Enhanced connection string builder with parameter sanitisation and
    validation
  - Added support for detecting and terminating idle connections from previous
    application instances
  - Connection strings now include `idle_in_transaction_session_timeout` and
    `statement_timeout` for stability

## [0.13.0] – 2025-10-25

### Enhanced

- **Worker Pool Efficiency**: Eliminated redundant database queries during link
  discovery
  - Cached `domain_id` in job info to avoid per-task lookups (50+ queries/second
    reduction)
  - Reduced connection pool pressure by 15-20% during high-throughput operations
  - Added defensive guard for missing domain context to prevent silent failures
  - Enhanced test coverage with explicit assertions for domain ID propagation

### Fixed

- **Pool Saturation During Link Discovery**: Workers no longer hit connection
  pool limits when processing discovered links
  - Root cause: Each completed task queried `SELECT domain_id FROM jobs`
    individually
  - Solution: Domain ID now flows through cached job info → task → link
    processing
  - Impact: Link enqueueing now succeeds consistently, enabling full crawl depth

## [0.12.3] – 2025-10-25

## [0.12.2] – 2025-10-25

## [0.12.1] – 2025-10-25

## [0.12.0] – 2025-10-24

### Enhanced

- **Database Performance Optimisation**: Critical scaling improvements for
  concurrent job processing
  - Added 9 foreign key indexes reducing lock wait times from 2-6s to <100ms
    (20x improvement)
  - Optimised RLS policies wrapping auth.uid() in SELECT for 10,000x reduction
    in per-row evaluation overhead
  - Refactored task claiming to use single CTE query combining SELECT + UPDATE
    (50% fewer round trips)
  - Split RLS policies for shared resources: relaxed INSERT for workers, strict
    SELECT via jobs, UPDATE restricted to service role only
  - Expected improvements: 2x task throughput (400-550/min → 800-1,000/min),
    2-10x concurrent job capacity (5 → 10-50+)

## [0.11.1] – 2025-10-24

### Fixed

- **Dashboard Timezone Handling**: Jobs now display correctly in user's local
  timezone instead of UTC
  - Added automatic timezone detection using browser's IANA timezone string
    (e.g., "Australia/Sydney")
  - Backend converts "today"/"yesterday" boundaries to user's timezone with
    graceful UTC fallback
  - Added "Last Hour" and "Last 24 Hours" rolling window filters alongside
    existing calendar-day filters
  - URL-encodes timezone parameter to handle special characters (`Etc/GMT+10` →
    `Etc%2FGMT%2B10`)
  - Applied to both bb-auth-extension.js and bb-components.js integration paths

## [0.11.0] – 2025-10-24

### Enhanced

- **Batch Task Status Updates**: Implemented PostgreSQL batch UPDATE system
  reducing database transactions by 95% (3000/min → 60/min)
- **Error Classification**: Distinguish infrastructure failures (retry
  indefinitely) from data corruption (poison pill isolation)
- **Graceful Shutdown**: Retry logic with backoff ensures zero data loss during
  application shutdown
- **Sentry Integration**: Critical failure monitoring for poison pills, database
  unavailability, and shutdown errors

## [0.10.3] – 2025-10-24

### Fixed

- **Trigger Storm Causing Deadlocks**: Optimised job progress trigger to fire
  only on task status changes, reducing executions by 80%
- **Dashboard Timezone Issue**: Jobs created in local timezone not showing when
  UTC rolls over (fix deferred, documented in plans/)

## [0.10.2] – 2025-10-23

## [0.10.1] – 2025-10-22

## [0.10.0] – 2025-10-22

### Fixed

- **Connection Pool Exhaustion and Deployment Crashes**: Fixed database
  connection exhaustion causing application crashes
  - Changed deployment strategy from rolling to immediate (stops old machine
    before starting new)
  - Prevents attempting 90 connections during deploys (old + new machine)
  - Eliminates "remaining connection slots reserved for SUPERUSER" errors
  - Brief downtime (~30-60s) during deploys is acceptable trade-off
- **Recovery Batch Timeouts**: Increased statement timeout for maintenance
  operations
  - Increased statement timeout from 30s to 60s for recovery batches
  - Increased context timeout from 35s to 65s to accommodate longer queries
  - Fixes persistent timeout errors when recovering 1,000+ stuck tasks

### Changed

- **Environment-Based Resource Scaling**: Worker pools and database connections
  now scale based on APP_ENV environment variable
  - **Production**: 50 workers (max 50), 32 max connections, 13 idle connections
  - **Preview/Staging**: 10 workers (max 10), 10 max connections, 4 idle
    connections
  - **Development**: 5 workers (max 50), 3 max connections, 1 idle connection
  - Dynamic worker scaling enforces environment-specific limits in AddJob and
    performance-based scaling
  - Prevents preview apps from scaling beyond their connection pool capacity
  - Prevents resource exhaustion during PR testing
  - Stays well under Supabase's 48-connection pool limit
  - Development uses minimal connections to allow multiple local instances

## [0.9.1] – 2025-10-20

## [0.9.0] – 2025-10-20

### Fixed

- **Task Recovery System**: Rewrote stuck task recovery to use batch processing
  - Processes stuck tasks in batches of 100 (oldest first) preventing
    transaction timeouts
  - Failed batches use exponential backoff and bail out after 5 consecutive
    failures to prevent database hammering
  - Tasks from cancelled/failed jobs are marked as failed immediately instead of
    retrying
  - Increased maintenance statement timeout from 5s to 30s to allow recovery
    batches to complete when processing large backlogs
  - Fixes issue where thousands of tasks could remain stuck indefinitely due to
    all-or-nothing transaction rollbacks
- **Monitoring and Alerting**: Reduced Sentry event spam whilst improving alert
  quality
  - Reduced stuck task monitoring from every 5 seconds to every 5 minutes
  - Replaced per-task Sentry events with single aggregated alert reporting
    actual totals (not sample size)
  - Separated job completion checks (30s) from health monitoring (5min)
  - Expected reduction: from 3,600+ events/hour to ~12 events/hour

## [0.10.2] – 2025-10-23

## [0.10.1] – 2025-10-22

## [0.10.0] – 2025-10-22

## [0.9.2] – 2025-10-20

## [0.9.1] – 2025-10-20

## [0.9.0] – 2025-10-20

## [0.8.8] – 2025-10-19

## [0.8.7] – 2025-10-19

## [0.8.6] – 2025-10-19

### Fixed

- **Job Timeout Cleanup**: Automatically mark jobs as failed if pending for 5+
  minutes with no tasks, or running for 30+ minutes with no progress

## [0.8.5] – 2025-10-19

### Fixed

- **Large Sitemap Processing**: Batch sitemap URL enqueueing (1000 URLs per
  batch) to prevent database timeouts on sites with 10,000+ URLs

## [0.8.4] – 2025-10-19

### Fixed

- **Cache Warming Optimisation**: Skip second request for BYPASS/DYNAMIC
  (uncacheable) content
- **Timeout Enforcement**: Clarified HTTP client and context timeout protection
- **Exponential Backoff**: Added backoff for 503/rate-limiting errors (1s, 2s,
  4s, 8s, 16s, 32s, 60s max)

## [0.8.3] – 2025-10-19

### Added

- **Crawling Analysis and Planning**: Research to improve crawling success rates
  and fix timeout issues
- **Referer Header**: Added Referer header to crawler requests
- **Grafana Cloud OTLP Integration**: Configured OpenTelemetry trace export to
  Grafana Cloud Tempo
  - Traces show complete request journeys with timing breakdowns for debugging
    slow jobs
  - Automatically captures job processing, URL warming, database queries, and
    HTTP requests
  - Configured with `OTEL_EXPORTER_OTLP_ENDPOINT` and
    `OTEL_EXPORTER_OTLP_HEADERS` environment variables
  - Health check endpoints (`/health`) excluded from tracing to reduce noise

### Changed

- **Crawler Random Delay**: Adjusted from 0-333ms to 200ms-1s range
- **Reduced Log Noise**: Health check requests from Fly.io no longer generate
  INFO-level logs
  - Health checks still function normally but don't clutter production logs
  - Real API requests continue to be logged for observability
- **Cloudflare Analytics Support**: Updated Content Security Policy to allow
  Cloudflare Web Analytics beacon resources when the zone is proxied

### Fixed

- **OTLP Endpoint Configuration**: Fixed trace export to use full URL path for
  Grafana Cloud compatibility
  - Endpoint now correctly includes `/otlp/v1/traces` path
  - Authentication uses HTTP Basic Auth with Base64-encoded Instance ID and
    Access Policy Token

## [0.8.2] – 2025-10-17

### Fixed

- **Job Recovery**: ensured stale task and job cleanup runs even when the DB
  pool is saturated by routing maintenance updates through a dedicated low-cost
  transaction helper

## [0.8.1] – 2025-10-17

## [0.8.0] – 2025-10-17

### Security

- **JWT Signing Keys Migration**: Migrated from legacy JWT secrets to asymmetric
  JWT signing keys
  - Replaced HMAC (HS256) shared secret validation with JWKS-based public key
    validation
  - **Supports both RS256 (RSA) and ES256 (Elliptic Curve P-256) signing
    algorithms**
  - Added `github.com/MicahParks/keyfunc/v3` for production-ready JWKS handling
    with automatic caching and key rotation
  - Removed `SUPABASE_JWT_SECRET` environment variable - no longer needed with
    public key cryptography
  - Implemented audience validation supporting both `authenticated` and
    `service_role` tokens
  - Enhanced error handling with JWKS-specific error detection and Sentry
    integration
  - Added context cancellation handling for graceful request timeouts
  - Updated authentication to use Supabase's `/auth/v1/certs` JWKS endpoint
  - 10-minute JWKS cache refresh aligns with Supabase Edge cache duration
  - Improved security posture by eliminating shared secret vulnerabilities

### Changed

- **Authentication Configuration**: Simplified auth config structure
  - Removed `JWTSecret` field from `auth.Config` struct
  - Renamed environment variables for clarity:
    - `SUPABASE_URL` → `SUPABASE_AUTH_URL`
    - `SUPABASE_ANON_KEY` → `SUPABASE_PUBLISHABLE_KEY`
  - Updated `NewConfigFromEnv()` to only require `SUPABASE_AUTH_URL` and
    `SUPABASE_PUBLISHABLE_KEY`
  - Updated all authentication tests to use RS256 tokens with proper JWKS
    mocking

### Enhanced

- **Test Coverage**: Comprehensive JWT validation tests for both RS256 and ES256
  - Added test JWKS servers with RSA and Elliptic Curve key generation
  - Tests for valid tokens (both RS256 and ES256), invalid signatures, invalid
    audiences, and context cancellation
  - Helper functions `startTestJWKS()`, `signTestToken()`,
    `startTestJWKSWithES256()`, and `signTestTokenES256()`
  - All tests passing with 100% coverage on new JWKS functionality

## [0.7.3] – 2025-10-14

### Security

- **gRPC Dependency Update**: Updated `google.golang.org/grpc` from v1.64.0 to
  v1.64.1
  - Fixes potential PII leak where private tokens in gRPC metadata could appear
    in logs if context is logged
  - Addresses Dependabot security alert CVE (indirect dependency via
    OpenTelemetry)
  - No impact on Blue Banded Bee as we don't log contexts containing gRPC
    metadata

## [0.7.2] – 2025-10-14

## [0.7.1] – 2025-10-13

### Enhanced

- **Database Performance Optimisation**: Composite index strategy based on
  EXPLAIN ANALYZE profiling
  - Created `idx_tasks_claim_optimised` composite index for worker pool task
    claiming (50-70% latency reduction)
  - Added `idx_jobs_org_status_created` and `idx_jobs_org_created` composite
    indexes for dashboard queries (90%+ improvement, 11ms → <1ms)
  - Dropped unused indexes (`idx_jobs_stats`, `idx_jobs_avg_time`,
    `idx_jobs_duration`) saving ~1.3 MB and improving write performance
  - Eliminated sequential scans on jobs table (was scanning 5899 buffers for 164
    rows)
  - Migration: `20251013104047_add_composite_indexes_for_query_optimisation.sql`
  - Migration: `20251013103326_drop_unused_job_indexes.sql`

### Fixed

- **Database Connection Timeout Configuration**: Fixed nested timeout check bug
  - `idle_in_transaction_session_timeout` now correctly applied independently of
    `statement_timeout`
  - Previously, idle timeout was only added if statement_timeout was missing
  - Ensures zombie transaction cleanup works in all configurations

### Documentation

- **Database Performance**: Comprehensive documentation of optimisation strategy
  - Added "Connection Pool Sizing Strategy" section to DATABASE.md with sizing
    formulas and rationale
  - Documented composite index design and query patterns in DATABASE.md
  - Established PostgreSQL cache hit rate baseline (99.94% index, 99.76% table)
    via production query analysis
  - Both metrics exceed 99% target indicating optimal shared buffer
    configuration

## [0.7.0] – 2025-10-12

### Added

- **OpenTelemetry Tracing and Prometheus Metrics**: Comprehensive observability
  infrastructure for performance monitoring
  - Created dedicated `internal/observability` package with OpenTelemetry (OTLP)
    and Prometheus integration
  - Worker task tracing with span instrumentation for individual cache warming
    operations
  - Prometheus metrics endpoint (`/metrics`) exposing task duration histograms
    and counters
  - Configurable OTLP exporter for sending traces to Grafana Cloud or other
    OpenTelemetry backends
  - Environment-aware configuration with sampling controls (10% production, 100%
    development)
  - Process and Go runtime metrics automatically collected
  - HTTP request instrumentation via `otelhttp` middleware

- **Grafana Cloud Integration**: Production monitoring with Grafana Alloy for
  metrics collection
  - Deployed Grafana Alloy sidecar on Fly.io to scrape Prometheus metrics from
    application
  - Successfully configured metrics pipeline: App → Alloy → Grafana Cloud
    Prometheus
  - Resolved authentication and endpoint configuration for Cloud Access Policy
    tokens
  - 310+ metrics flowing into Grafana Cloud including database connections,
    worker performance, and HTTP traffic

- **Database Performance Optimisation**: Strategic indexing and query
  improvements
  - Added composite index `idx_tasks_running_started_at` on
    `(status, started_at)` for efficient stale task recovery
  - Enabled `pg_stat_statements` extension for PostgreSQL query performance
    analysis
  - Added `idle_in_transaction_session_timeout` (5 seconds) to prevent
    connection pool exhaustion
  - Cached normalised page paths on insert to reduce duplicate URL processing
  - Implemented duplicate page key check during URL enqueuing to prevent
    redundant tasks

- **Performance Testing Infrastructure**: Load testing tools for benchmarking
  and optimisation
  - Created `scripts/load-test-simple.sh` for automated performance testing
  - Batch job loading capability for testing with realistic workloads
  - Comprehensive documentation in `scripts/README-load-test.md`

- **Performance Research Documentation**: In-depth research on Go and PostgreSQL
  optimisation
  - Comprehensive analysis in `docs/research/2025-10/EVALUATION.md` covering
    profiling, database tuning, and architectural patterns
  - Documented 9 performance optimisation articles covering Go patterns,
    PostgreSQL pooling, and Supabase performance
  - Captured baseline performance metrics from Supabase dashboard for
    optimisation tracking

### Enhanced

- **Worker Pool Instrumentation**: Detailed telemetry for cache warming
  operations
  - Worker tasks emit OpenTelemetry spans with job ID, task ID, domain, path,
    and find_links attributes
  - Task duration and outcome metrics (completed/failed) recorded to Prometheus
  - Graceful shutdown with proper telemetry provider cleanup

- **Database Insert Efficiency**: Reduced redundant processing and improved
  throughput
  - Optimised insert operations to check for existing pages before database
    calls
  - Improved DB throttling to reduce duplicate queue insertions
  - Better handling of high-throughput scenarios with concurrent workers

- **HTTP Handler Instrumentation**: Automatic request tracing for API endpoints
  - `WrapHandler` function applies OpenTelemetry instrumentation when providers
    are active
  - Span names formatted as `METHOD /path` for clear trace visualisation
  - Trace and baggage context propagated across service boundaries

- **Link Extraction Performance**: Optimised visible link checker with reduced
  regex usage
  - Improved link visibility detection performance
  - Reduced CPU overhead from regex operations in crawler

### Fixed

- **Code Quality**: Addressed linting and formatting issues
  - Changed Codecov thresholds to informational mode (project-level only, not
    patch-level)
  - Fixed formatting across all modified files
  - Removed completed tasks from evaluation documentation

### Changed

- **Review App Workflow**: Skip documentation-only changes to reduce CI overhead
  - Review apps no longer deploy for `.md` file changes
  - Faster PR feedback cycle for documentation updates

- **Database Migrations**: New migrations for performance improvements
  - `20251012060206_idx_tasks_running_started_at.sql` - Adds composite index for
    worker recovery queries
  - `20251012070000_enable_pg_stat_statements.sql` - Enables query performance
    monitoring extension

### Documentation

- **Performance Analysis**: Extensive research documentation for future
  optimisation work
  - Supabase performance metrics baseline captured with 122 data points
  - Articles on Go performance patterns, database pooling, and microservices
    architecture
  - Evaluation plan documenting profiling methodology and optimisation targets

## [0.6.9] – 2025-10-12

## [0.6.8] – 2025-10-11

## [0.6.7] – 2025-10-11

### Fixed

- **Cache Warming Improvement Calculation**: Fixed "Improved Pages" incorrectly
  showing 100% when cache was already warm
  - Changed logic from `second_response_time < response_time` to
    `second_response_time > 0 AND second_response_time < response_time`
  - Pages with `second_response_time = 0` (already cached) are no longer counted
    as "improved"
  - Improvement rate now accurately reflects pages actually warmed by this job
  - Stats calculation version bumped to v4.0

## [0.6.6] – 2025-10-11

### Fixed

- **Job Metrics Calculation**: Fixed response time metrics displaying 0ms when
  cache warming is perfectly effective
  - Resolved bug where `COALESCE(second_response_time, response_time)` treated
    `0` as valid value instead of falling back to first request times
  - Now uses `NULLIF(second_response_time, 0)` to convert instant cache hits
    (0ms) to NULL, enabling fallback to meaningful first-request metrics
  - Recalculates existing jobs with buggy v1.0 or v2.0 stats automatically on
    migration
  - Stats calculation version bumped to v3.0

## [0.6.5] – 2025-10-11

### Fixed

- **Share Link API**: Return 200 with exists flag instead of 404 when no link
  exists
  - Changed GET /v1/jobs/:id/share-links to return 200 with `{"exists": false}`
    when no share link exists
  - Returns 200 with `{"exists": true, "token": "...", "share_link": "..."}`
    when link exists
  - Updated frontend to check exists field instead of 404 status
  - Eliminates console errors and provides cleaner API semantics

## [0.6.4] – 2025-10-11

### Added

- **Automated Release System**: CI now automatically creates releases when
  merging to main
  - Changelog-driven versioning using `[Unreleased]`, `[Unreleased:minor]`, or
    `[Unreleased:major]` markers
  - Auto-updates CHANGELOG.md with version number and date on merge
  - Creates git tags and GitHub releases with changelog content
  - All releases marked as pre-release until stable
- **Changelog Validation**: PR checks enforce changelog updates for all code
  changes
  - Blocks merges if `[Unreleased]` section is empty
  - Skips validation for docs/config-only changes

- **CI Formatting Enforcement**: Automated code formatting checks in CI pipeline
  - Added golangci-lint v2.5.0 with Australian English spell checking
  - Prettier formatting for Markdown, YAML, JSON, HTML, CSS, and JavaScript
  - Pre-commit hooks auto-format files before every commit
  - Format check job blocks merges if formatting is incorrect
- **Sentry Error Tracking on Preview Branches**: Preview apps now report to
  Sentry
  - Added `SENTRY_DSN` to review app secrets for staging environment visibility
  - 5% trace sampling for preview environments (vs 10% production)
  - Enables early issue detection before production deployment

### Fixed

- **Stuck Task Recovery**: Resolved recurring "task stuck in running state"
  errors
  - Fixed error handling in `recoverStaleTasks()` to properly rollback failed
    transactions
  - Recovery attempts now trigger transaction rollback when UPDATE fails
  - Expected 99.9% reduction in stuck task alerts (from 37k to <10 per
    occurrence)
- **Fly.io Review App Cleanup**: Fixed preview apps not being deleted after PR
  merge
  - Corrected YAML syntax error preventing cleanup job from running
  - Removed workflow-level paths-ignore that was blocking cleanup triggers
  - Added cleanup script for manual removal of orphaned apps
- **CI Coverage Report**: Fixed coverage job failing when tests are skipped
  - Coverage report now only runs if at least one test job succeeds
  - Prevents "no coverage files found" errors on documentation-only changes

### Enhanced

- **Code Quality Standards**: Documented linting requirements in CLAUDE.md
  - Australian English spelling enforced via misspell linter
  - Cyclomatic complexity limit: 35
  - Comprehensive linter suite: govet, staticcheck, errcheck, revive, gofmt,
    goimports

## [0.6.3] – 2025-10-09

### Added

- **Dashboard Share Links**: One-click share action on job cards generates and
  copies public URLs with inline feedback.
- **Share Link API Tests**: Contract coverage for create/reuse/revoke flows and
  shared endpoints.

### Improved

- **Unified Job Page**: `/shared/jobs/{token}` now reuses the job details
  template in read-only mode with shared API wiring.
- **Job Page Controls**: Share panel supports generate/copy/revoke with
  shared-mode guards and cleaner script loading.

## [0.6.2] – 2025-10-08

### Fixed

- **Worker Resilience**: Added per-task timeouts, panic recovery, and transient
  connection retries so stuck tasks and “bad connection” alerts recover
  automatically.

## [0.6.1] – 2025-10-08

### Added

- **Standalone Job Page**: Split the dashboard modal into `/jobs/{id}` with
  binder-driven stats, exports, metadata tooltips and pagination parity.

### Improved

- **Dashboard Binding Helpers**: Hardened metric visibility, tooltip loading,
  and task table rendering for the new job page.

## [0.6.0] – 2025-10-05

### Fixed

- **Database Security**: Resolved ambiguous column references in RLS policies
  - Fixed "column reference 'id' is ambiguous" errors preventing job cleanup
  - Qualified all column names with table names in RLS policy subqueries
  - Jobs no longer stuck in pending status due to SQL errors
- **Performance Metrics**: Corrected P95 response time display showing as NaN
  - Removed premature string conversion causing Math.round() to fail
  - P95 metric now displays correctly in job modal
- **Dashboard Authentication**: Fixed event delegation issues
  - Resolved authentication errors when accessing dashboard endpoints
  - Improved token handling and validation

### Changed

- **Failed Pages Metric**: Replaced broken links metric with failed pages count
  - Now counts tasks with `status='failed'` instead of HTTP 4xx codes only
  - Captures crawler errors that don't set HTTP status codes
  - Renamed `total_broken_links` to `total_failed_pages` for clarity
  - Removed `total_404s` metric entirely (redundant with failed pages)
  - Updated dashboard UI labels and export button text
  - Statistics calculation version bumped to v3.0
- **Performance Statistics**: Switched to second response time for cache
  effectiveness
  - Job statistics now use `second_response_time` (after cache warming) for all
    metrics
  - Provides more accurate representation of user-facing performance
  - First response time still tracked separately for cache improvement analysis

### Added

- **Metadata Tooltips**: Added help information for all job metrics
  - Info icon (🛈) displays contextual help for each statistic
  - Covers cache metrics, response times, failed pages, slow pages, redirects
  - Improved user understanding of dashboard metrics
- **CSP Headers**: Enhanced Content Security Policy for analytics
  - Added Google Tag Manager (GTM) to script-src and img-src
  - Added Google Analytics domains to connect-src
  - Added gstatic.com for Google services resources
- **CSV Export**: Improved data export functionality
  - Export buttons now correctly labelled (Failed Pages, Slow Pages)
  - CSV exports match updated metric definitions

### Improved

- **Dashboard Data Binding**: Enhanced attribute system for cleaner HTML
  - Updated from `data-*` to `bbb-*` attributes across dashboard
  - Backwards compatibility maintained during transition
  - Improved separation of concerns in frontend code
- **External Links**: Dashboard preview links in PR comments open in new tabs
  - Added `target="_blank"` for better user experience

## [0.10.2] – 2025-10-23

## [0.10.1] – 2025-10-22

## [0.10.0] – 2025-10-22

## [0.9.2] – 2025-10-20

## [0.9.1] – 2025-10-20

## [0.9.0] – 2025-10-20

## [0.8.8] – 2025-10-19

## [0.8.7] – 2025-10-19

## [0.8.6] – 2025-10-19

## [0.8.5] – 2025-10-19

## [0.8.4] – 2025-10-19

## [0.8.3] – 2025-10-19

## [0.8.2] – 2025-10-17

## [0.8.1] – 2025-10-17

## [0.8.0] – 2025-10-17

## [0.7.3] – 2025-10-14

## [0.7.2] – 2025-10-14

## [0.7.1] – 2025-10-13

## [0.7.0] – 2025-10-12

## [0.6.9] – 2025-10-12

## [0.6.8] – 2025-10-11

## [0.6.7] – 2025-10-11

## [0.6.6] – 2025-10-11

## [0.6.5] – 2025-10-11 – 2025-08-18

### Enhanced

- **Comprehensive API Testing Infrastructure**: Complete testing foundation for
  Stage 5
  - Added comprehensive tests for all major API endpoints (createJob, getJob,
    updateJob, cancelJob, getJobTasks)
  - Achieved 33.2% API package coverage (+1500% improvement from baseline)
  - Implemented interface-based testing (JobManagerInterface) and sqlmock
    patterns
  - Added comprehensive dashboard and webhook endpoint testing
  - Created separated test file structure for maintainability (test_mocks.go,
    jobs_create_test.go, etc.)
- **Function Refactoring Excellence**: Major complexity reduction using
  Extract + Test + Commit
  - Completed processTask refactoring: 162 → 28 lines (83% reduction)
  - Completed processNextTask refactoring: 136 → 31 lines (77% reduction)
  - Created 6 focused, single-responsibility functions with 100% coverage on
    testable functions
  - Achieved consistent 75-85% complexity reductions across targeted functions

### Added

- **Testing Architecture**: Interface-based dependency injection enabling
  comprehensive unit testing
  - MockJobManager and MockDBClient for isolated API testing
  - Sqlmock integration for testing direct SQL query functions
  - Auth context utilities testing (GetUserFromContext: 0% → 100%)
  - Table-driven test patterns with comprehensive edge case coverage

### Improved

- **Documentation Cleanup**: Streamlined and accuracy-focused documentation
  - Retired REFACTOR_PLAN.md after successful completion of methodology goals
  - Streamlined TEST_PLAN.md to forward-focused testing guide
  - Removed outdated testing documentation with inaccurate coverage claims
  - Deleted redundant and completed planning documents

## [0.5.34+] – 2025-08-16

### Improved

- **Code Architecture**: Major refactoring eliminating monster functions (>200
  lines)
  - Applied Extract + Test + Commit methodology across 5 core functions
  - 80% reduction in function complexity (1353 → 274 lines total)
  - Created 23 focused, single-responsibility functions with comprehensive tests
- **Testing Coverage**: Expanded from 30% to 38.9% total coverage
  - Added 350+ test cases across API, database, job management, and crawler
    logic
  - Introduced focused unit testing patterns with comprehensive mocking
  - Implemented table-driven tests and edge case validation
- **API Architecture**: Improved async patterns and error handling
  - CreateJob returns immediately with background processing
  - Proper context propagation with timeouts for goroutines
  - Idiomatic Go error patterns throughout
- **Database Operations**: Simplified and modularised core database functions
  - Separated table creation, indexing, and security setup
  - Enhanced testability with focused functions

## [Previous] – 2025-08-16

### Enhanced

- **Test Coverage Expansion**: Major improvements to jobs package testing
  - Improved test coverage: jobs package (1% → 31.6%)
  - Refactored WorkerPool to use interfaces for proper dependency injection
  - Created comprehensive unit tests for worker processing and job lifecycle
  - Moved helper functions from tests to production code where they belong
  - Fixed test design to test actual code rather than re-implement logic

### Added

- **Interface-Based Architecture**: Enabled proper unit testing
  - `DbQueueInterface` - Interface for database queue operations
  - `CrawlerInterface` - Extended with GetUserAgent method
  - Mock implementations for both interfaces in tests
- **Worker Processing Tests**: Core task processing functionality
  - `worker_process_test.go` - Tests for processTask and processNextTask
  - Error classification and retry logic tests
  - Task processing with various scenarios (delays, redirects, errors)

- **Job Lifecycle Tests**: Job management functionality
  - `job_lifecycle_test.go` - Tests for job completion detection
  - Job progress calculation tests
  - Status transition validation tests
  - Job status update mechanism tests

- **Production Helper Methods**: Moved from tests to JobManager
  - `IsJobComplete()` - Determines when a job is finished
  - `CalculateJobProgress()` - Calculates job completion percentage
  - `ValidateStatusTransition()` - Validates job status changes
  - `UpdateJobStatus()` - Updates job status with timestamps

### Fixed

- **Architectural Issues**: Resolved design problems preventing testing
  - WorkerPool now accepts interfaces instead of concrete types
  - CreatePageRecords now accepts TransactionExecutor interface
  - Removed unused methods from DbQueueInterface
  - Added missing GetUserAgent to MockCrawler

## [0.5.34] – 2025-08-08

### Enhanced

- **Test Infrastructure Improvements**: Comprehensive test suite enhancements
  - Fixed critical health endpoint panic when DB is nil - now returns 503 status
  - Made DBClient interface fully mockable for unit testing
  - Added sqlmock tests for database health endpoint
  - Extracted DSN augmentation logic to testable helper function
  - Created comprehensive unit tests for worker and manager components
  - Fixed broken `contains()` function in advanced worker tests
  - Added proper cleanup with `t.Cleanup()` for resource management
  - Removed fragile timing assertions in middleware tests
  - Enabled fail-fast behaviour in test scripts with `set -euo pipefail`

### Added

- **Mock Infrastructure**: Complete mock implementations for testing
  - Expanded MockDB with all DBClient interface methods
  - Created MockDBWithRealDB wrapper for sqlmock integration
  - Added comprehensive DSN helper tests covering URL and key=value formats

### Fixed

- **Test Quality Issues**: Resolved critical test suite problems
  - Fixed placeholder tests in db_operations_test.go
  - Centralised version string management to avoid hardcoded values
  - Improved test coverage: db package (10.5% → 14.3%), jobs package (1.1% →
    5.0%)
  - Modernised interface{} to any throughout test files

## [0.5.33] – 2025-08-06

### Enhanced

- **Webhook ID**: Created unique field on user for use in Webhook verification
  (Webflow) rather than using user ID

### Fixed

- **Account creation**: New accounts weren't being created and org name was
  wrong
  - Updated sign in or create account to create a new profile
  - Fix logic to create org name based on domain

- **Supabase / Github workflow**: Fixed schema issues with main vs. test-branch
  in supabase and github
  - Deleted all data from Supabase, including a gigantic job (abc.net.au) that
    was in an infinite loop and huge dataset and was just for testing.
  - Deleted all migrations
  - Created new clean migration file for both branches
  - Setup preview branching for PRs in Github to apply migrations there for
    tests

## [0.5.33] – 2025-08-02

### Enhanced

- **Admin Endpoint Security**: Implemented proper authentication for admin
  endpoints
  - Added `system_role` authentication requirement for all admin endpoints
    (`/admin/*`)
  - Admin endpoints now require `system_role` claim in JWT token for access
  - Unauthorised access attempts properly rejected with 403 Forbidden responses
  - Comprehensive test coverage added for admin authentication scenarios
  - Security enhancement ensures admin functionality is protected in production

## [0.5.32] – 2025-08-01

### Fixed

- **Job Progress Counting**: Fixed database trigger causing completed_tasks to
  exceed total_tasks
  - Updated `update_job_progress` trigger to recalculate total_tasks from actual
    task count
  - Migration: `20250801113006_fix_update_job_progress_trigger_total_tasks.sql`

## [0.5.31] – 2025-07-28

### Added

- **Comprehensive robots.txt Compliance**:
  - Added robots.txt parsing and crawl-delay honouring
  - Implemented URL filtering against Disallow/Allow patterns
  - Added robots.txt caching at job level to prevent repeated fetches
  - Manual root URLs now fail if robots.txt cannot be checked
  - Dynamically discovered links are filtered against robots rules
  - Added GetUserAgent method to crawler for proper identification
  - Added 1MB size limit for robots.txt parsing (security)

### Changed

- **Performance Optimisation**:
  - Robots.txt is now fetched once per job and cached in worker pool
  - Database query reduced from per-task to per-job for job information
  - Refactored processSitemap into smaller, maintainable functions

### Fixed

- **Interface Cleanup**: Removed duplicate DiscoverSitemaps method from
  interfaces
- **Security**: Reduced robots.txt size limit from 10MB to 1MB to prevent memory
  exhaustion

## [0.5.30] – 2025-07-27

### Added

- **Comprehensive Test Suite**:
  - Integration tests for core job operations (GetJob, CreateJob, CancelJob,
    ProcessSitemapFallback, EnqueueJobURLs)
  - Unit tests with mocks using testify framework
  - Refactored to use interfaces for better testability (CrawlerInterface)
  - Test coverage reporting with Codecov (17.4% coverage achieved)
  - Test Analytics enabled with JUnit XML reports
  - Codecov Flags and Components configuration for better test categorisation
- **Codecov Configuration**: Added codecov.yml for coverage reporting settings
- **Post-Launch API Testing Plan**: Created comprehensive testing strategy for
  implementation after product launch

### Changed

- **CI/CD Pipeline**:
  - Updated to use Supabase pooler URLs for IPv4 compatibility in GitHub Actions
  - Separated test workflow from deployment workflow
  - Added unit and integration test separation with build tags
- **Test Environment**: Standardised on TEST_DATABASE_URL for all test database
  connections
- **Testing Documentation**: Reorganised into modular structure under
  docs/testing/
- **Project Guidance**: Updated CLAUDE.md and gemini.md with platform
  documentation verification approach

### Fixed

- **CI Database Connection**: Resolved IPv6 connectivity issues by using
  Supabase session pooler
- **Test Environment Loading**: Fixed test configuration to properly use
  .env.test file
- **Coverage Calculation**: Fixed coverage reporting to include all packages
  with -coverpkg=./...
- **Test Race Conditions**: Implemented polling approach instead of fixed sleep
  times

## [0.5.29] – 2025-07-26

### Added

- **Sitemap Fallback**: Falls back to crawling from root page when sitemap
  unavailable
- **Database Migrations**: Transitioned to migration-based database management

## [0.5.28] – 2025-07-19

### Fixed

- **Memory Leak**: Removed unbounded in-memory HTTP cache that was causing
  memory exhaustion during crawl jobs. The cache was storing entire HTML pages
  without eviction, leading to out-of-memory crashes.

## [0.5.27] – 2025-07-19

### Enhanced

- **DB Optimisation**: Implemented a bunch of indexes on Supabase tables and
  deleted all historical data on pages/domains/tasks/jobs to clean and speed up.

## [0.5.26] – 2025-07-07

### Enhanced

- **Crawler Efficiency**: Implemented an in-memory cache for the HTTP client
  used by the crawler. This significantly reduces bandwidth and speeds up
  crawling by preventing the repeated download of assets (like JavaScript and
  CSS) within the same crawl job.

## [0.5.25] – 2025-07-06

### Github action updates

- **Codecov**: Implemented integration to report on testing coverage, indicated
  in badge in README
- **Go Report**: Added code quality reporting into README

## [0.5.24] – 2025-07-06

### Security

- **CSRF Protection**: Implemented global Cross-Site Request Forgery (CSRF)
  protection by adding Go 1.25's experimental `http.CrossOriginProtection`
  middleware to all API endpoints. This hardens the application against
  malicious cross-origin requests that could otherwise perform unauthorised
  actions on behalf of an authenticated user.

## [0.5.23] – 2025-07-06

### Added

- **Performance Debugging**: Implemented Go's built-in flight recorder
  (`runtime/trace`) to allow for in-depth performance analysis of the
  application in production environments. The trace data is accessible via the
  `/debug/fgtrace` endpoint.

### Fixed

- **Flight Recorder**: Corrected the flight recorder's shutdown logic to ensure
  `trace.Stop()` is called during graceful server shutdown instead of
  immediately on startup. This allows the recorder to capture the full
  application lifecycle, making it usable for production performance debugging.

## [0.5.22] – 2025-07-03

### Enhanced

- **Database Performance**: Implemented an in-memory cache for page lookups
  (`pages` table) to significantly reduce redundant "upsert" queries. This
  dramatically improves performance during the page creation phase of a job by
  caching results for URLs that are processed multiple times within the same
  job.

## [0.5.21] – 2025-07-03

### Changed

- **Database Driver**: Switched the PostgreSQL driver from `lib/pq` to the more
  modern and performant `pgx`.
  - This resolves underlying issues with connection poolers (like Supabase
    PgBouncer) without requiring connection string workarounds.
  - The `prepare_threshold=0` setting is no longer needed and has been removed.
- **Notification System**: Rewrote the database notification listener
  (`LISTEN/NOTIFY`) to use `pgx`'s native, more robust implementation, improving
  real-time worker notifications.

### Enhanced

- **Database Performance**: Optimised the `tasks` table indexing for faster
  worker performance.
  - Replaced several general-purpose indexes with a highly specific partial
    index (`idx_tasks_pending_claim_order`) for the critical task-claiming
    query.
  - This significantly improves the speed and scalability of task processing by
    eliminating expensive sorting operations.

### Fixed

- **Graceful Shutdown**: Fixed an issue where the new `pgx`-based notification
  listener would not terminate correctly during a graceful shutdown, preventing
  the worker pool from stopping cleanly.

## [0.5.20] – 2025-07-03

### Added

- **Cache Warming Auditing**: Added detailed auditing for the cache warming
  retry mechanism.
  - The `tasks` table now includes a `cache_check_attempts` JSONB column to
    store the results of each `HEAD` request check.
  - Each attempt logs the cache status and the delay before the check.

### Enhanced

- **Cache Warming Strategy**: Improved the cache warming retry logic for more
  robust cache verification.
  - Increased the maximum number of `HEAD` check retries from 5 to 10.
  - Implemented a progressive backoff for the delay between checks, starting at
    2 seconds and increasing by 1 second for each subsequent attempt.

### Fixed

- **Database Connection Stability**: Resolved a critical issue causing
  `driver: bad connection` and `unexpected Parse response` errors when using a
  connection pooler (like Supabase PgBouncer).
  - The PostgreSQL connection string now includes `prepare_threshold=0` to
    disable server-side prepared statements, ensuring compatibility with
    transaction-based poolers.
  - Added an automatic schema migration (`ALTER TABLE`) to ensure the
    `cache_check_attempts` column is added to existing databases.

## [0.5.19] – 2025-07-02

### Enhanced

- **Task Prioritisation**: Refactored job initiation and link discovery for more
  accurate and efficient priority assignment.
  - The separate, post-sitemap homepage scan for header/footer links has been
    removed, eliminating a redundant HTTP request and potential race conditions.
  - The homepage (`/`) is now assigned a priority of `1.000` directly during
    sitemap processing.
  - Link discovery logic is now context-aware:
    - On the homepage, links in the `<header>` are assigned priority `1.000`,
      and links in the `<footer>` get `0.990`.
    - On all other pages, links within `<header>` and `<footer>` are ignored,
      preventing low-value navigation links from being crawled repeatedly.
    - Links in the page body inherit their priority from the parent page as
      before.

## [0.5.18] – 2025-07-02

### Enhanced

- **Crawler Efficiency**: Implemented a comprehensive visibility check to
  prevent the crawler from processing links that are hidden. The check includes
  inline styles (`display: none`, `visibility: hidden`), common utility classes
  (`hide`, `d-none`, `sr-only`, etc.), and attributes like `aria-hidden="true"`,
  `data-hidden`, and `data-visible="false"`. This significantly reduces the
  number of unnecessary tasks created.

## [0.5.17] – 2025-07-02

### Added

- **Task Logging**: Included the `priority_score` in the log message when a task
  is claimed by a worker for improved debugging.

### Fixed

- **Crawler Stability**: Fixed an infinite loop issue where relative links
  containing only a query string (e.g., `?page=2`) were repeatedly appended to
  the current URL instead of replacing the existing query.

## [0.5.16] – 2025-07-02

### Enhanced

- **User Registration**: The default organisation name is now set to the user's
  full name upon registration for a more personalized experience.
- **Organisation Name Cleanup**: Organisation names derived from email addresses
  are now cleaned of common TLDs (e.g., `.com`), ignores generic domains, and
  doesn't capitalise.

### Fixed

- **Database Efficiency**: Removed a redundant database call in the page
  creation process by passing the domain name as a parameter.
- **Task Auditing**: Ensured that the `retry_count` for a task is correctly
  preserved when a task succeeds after one or more retries.

## [0.5.15] – 2025-07-02

### Changed

- **Codebase Cleanup**: Numerous small changes to improve code clarity,
  including fixing comment typos, removing unused code, and standardising
  function names.
- **Worker Pool Logic**: Simplified worker scaling logic and reduced worker
  sleep time to improve responsiveness.

### Fixed

- **Architectural Consistency**: Corrected a flaw where the `WorkerPool` did not
  correctly use the `JobManager` for enqueueing tasks, ensuring
  duplicate-checking logic is now properly applied.

### Documentation

- **Project Management**: Updated `TODO.md` to convert all file references to
  clickable links and consolidated several in-code `TODO` comments into the main
  file for better tracking.
- **AI Collaboration**: Added `gemini.md` to document the best practices and
  working protocols for AI collaboration on this project.
- **Language Standardisation**: Renamed `Serialize` function to `Serialise` to
  maintain British English consistency throughout the codebase.

## [0.5.14] – 2025-06-26

### Added

- **Task Prioritisation Implementation**: Implemented priority-based task
  processing system
  - Added `priority_score` column to tasks table (0.000-1.000 range)
  - Tasks now processed by priority score (DESC) then creation time (ASC)
  - Homepage automatically gets priority 1.000 after sitemap processing
  - Header links (detected by common paths) also get priority 1.000
  - Discovered links inherit 80% of source page priority (propagation)
  - Added index `idx_tasks_priority` for efficient priority-based queries
  - All tasks start at 0.000 and only increase based on criteria

### Enhanced

- **Task Processing Order**: Changed from FIFO to priority-based processing
  - High-value pages (homepage, header links) crawled first
  - Important pages discovered early get higher priority
  - Ensures critical site pages are cached before less important ones

### Fixed

- **Recrawl pages with EXPIRED cache status**

## [0.5.13] – 2025-06-26

### Added

- **Task Prioritisation Planning**: Created comprehensive plan for
  priority-based task processing
  - PostgreSQL view-based approach using percentage scores (0.0-1.0)
  - Minimal schema changes - only adds `priority_score` column to pages table
  - Homepage detection and automatic highest priority assignment
  - Link propagation scoring - pages inherit 80% of source page priority
  - Detailed implementation plan in
    [docs/plans/task-prioritization.md](docs/plans/_archive/task-prioritisation.md)

### Enhanced

- **Job Duplicate Prevention**: Cancel existing jobs when creating new job for
  same domain
  - Prevents multiple concurrent crawls of same domain
  - Automatically cancels in-progress jobs for domain before creating new one
  - Improves resource utilisation and prevents redundant crawling

- **Cache Warming Timing**: Adjusted delay for second cache warming attempt
  - Increased delay to 1.5x initial response time for better cache propagation
  - Added randomisation to cache warming delays for more natural traffic
    patterns
  - Enhanced logging of cache status results for analysis

### Fixed

- **Link Discovery**: Fixed link extraction to properly find paginated links
  - Restored proper link discovery functionality that was inadvertently disabled

## [0.5.12] – 2025-06-06

### Enhanced

- **Cache Warming Timing**: Added 500ms delay between first request (cache MISS
  detection) and second request (cache verification) to allow CDNs time to
  process and cache the first response
- **Webflow Webhook Domain Selection**: Fixed webhook to use first domain
  (primary/canonical) instead of last domain (staging .webflow.io)
- **Webflow Webhook Page Limits**: Removed 100-page limit for webhook-triggered
  jobs - now unlimited for complete site cache warming

### Fixed

- **Build Error**: Removed unused `fmt` import from `internal/api/handlers.go`
  that was causing GitHub Actions build failures

## [0.5.11] – 2025-06-06

### Added

- **Webflow Webhook Integration**: Automatic cache warming triggered by Webflow
  site publishing
  - Webhook endpoint `/v1/webhooks/webflow/USER_ID` for user-specific triggers
  - Automatic job creation and execution when Webflow sites are published
  - Smart domain selection (uses first domain in array - primary/canonical
    domain)
- **Job Source Tracking**: Comprehensive tracking of job creation sources for
  debugging and analytics
  - `source_type` field: `"webflow_webhook"` or `"dashboard"`
  - `source_detail` field: Clean display text (publisher name or action type)
  - `source_info` field: Full debugging JSON (webhook payload or request
    details)

### Enhanced

- **Job Creation Architecture**: Refactored to eliminate code duplication
  - Extracted shared `createJobFromRequest()` function for consistent job
    creation
  - Webhook and dashboard endpoints now use common job creation logic
  - Improved maintainability and consistency across creation sources

### Technical Implementation

- **Database Schema**: Added `source_type`, `source_detail`, and `source_info`
  columns to jobs table
- **Webhook Security**: No authentication required for webhooks (Webflow can
  POST directly)
- **Source Attribution**: Dashboard jobs tagged as `"create_job"` ready for
  future `"retry_job"` actions

## [0.5.10] – 2025-06-06

### Fixed

- **Cache Warming Data Storage**: Fixed second cache warming data not being
  stored in database
- **Timeout Retry Logic**: Added automatic retry for network timeouts and
  connection errors up to 5 attempts

## [0.5.9] – 2025-06-06

### Enhanced

- **Worker Pool Scaling**: Improved auto-scaling for better performance and bot
  protection
  - Simplified worker scaling from complex job-requirements tracking to simple
    +5/-5 arithmetic per job
  - Auto-scaling: 1 job = 5 workers, 2 jobs = 10 workers, up to maximum 50
    workers (10 jobs)
  - Each job gets dedicated workers preventing single-job monopolisation and bot
    detection risks
- **Database Connection Pool**: Increased to support higher concurrency
  - MaxOpenConns: 25 → 75 connections to prevent bottlenecks with increased
    worker count
  - MaxIdleConns: 10 → 25 connections for better connection reuse
- **Crawler Rate Limiting**: Reduced aggressive settings for better politeness
  to target servers
  - MaxConcurrency: 50 → 10 concurrent requests per crawler instance
  - RateLimit: 100 → 10 requests per second for safer cache warming

### Technical Implementation

- **Simplified Scaling Logic**: Removed complex `jobRequirements` map and
  maximum calculation logic
  - `AddJob()`: Simple `currentWorkers + 5` with max limit of 50
  - `RemoveJob()`: Simple `currentWorkers - 5` with minimum limit of 5
  - Eliminated per-job worker requirement tracking for cleaner, more predictable
    scaling

## [0.5.8] – 2025-06-03

### Added

- **Cache Warming System**: Implemented blocking cache warming with second HTTP
  requests on cache MISS/BYPASS
  - Added `second_response_time` and `second_cache_status` columns to track
    cache warming effectiveness
  - Cache warming logic integrated into crawler with automatic MISS detection
    from multiple CDN headers
  - Blocking approach ensures complete metrics collection and immediate cache
    verification
  - Supabase can calculate cache warming success (`cache_warmed`) using:
    `second_cache_status = 'HIT'`

### Fixed

- **Critical Link Extraction Bug**: Fixed context handling bug that was
  preventing all link discovery
  - Link extraction was defaulting to disabled when `find_links` context value
    wasn't properly set
  - Now defaults to enabled link extraction, fixing pagination link discovery
    (e.g., `?b84bb98f_page=2`)
  - **TODO: Verify this fix works by testing teamharvey.co/stories pagination
    links**
- **Link Extraction Logic**: Consolidated to Colly-only crawler to extract only
  user-clickable links
  - Removed overly aggressive filtering that was blocking legitimate navigation
    links
  - Now only filters empty hrefs, fragments (#), javascript:, and mailto: links
- **Dashboard Form**: Fixed max_pages input field to consistently show default
  value of 0 (unlimited)

### Enhanced

- **Code Architecture**: Eliminated logic duplication in cache warming
  implementation
  - Cache warming second request reuses main `WarmURL()` method with
    `findLinks=false`
  - Removed redundant `cache_warmed` field - can be calculated in
    Supabase/dashboard
  - Database schema includes cache warming columns in initial table creation for
    new installations

## [0.5.7] – 2025-06-01

### Fixed

- **Critical Job Creation Bug**: Resolved POST request failures preventing job
  creation functionality
  - Fixed `BBDataBinder.fetchData()` method to properly accept and use options
    parameter for method, headers, and body
  - Method signature updated from `async fetchData(endpoint)` to
    `async fetchData(endpoint, options = {})`
  - POST requests now correctly send JSON body data instead of being converted
    to GET requests
  - Job creation modal now successfully creates jobs and refreshes dashboard
    data
- **Data Binding Library**: Enhanced fetchData method to support all HTTP
  methods
  - Added proper options parameter spread to fetch configuration
  - Maintained backward compatibility for GET requests (existing code
    unaffected)
  - Fixed API integration throughout dashboard for POST, PUT, DELETE operations

### Enhanced

- **Job Creation Modal**: Simplified interface with essential fields only
  - Removed non-functional include_paths and exclude_paths fields that aren't
    implemented in API
  - Hidden concurrency setting as job-level concurrency has no effect (system
    uses global concurrency of 50)
  - Set sensible defaults: use_sitemap=true, find_links=true, concurrency=5
  - Changed domain input from URL type to text type to allow simple domain names
    (e.g., "teamharvey.co")
- **User Experience**: Improved job creation workflow with better validation and
  feedback
  - Domain input now accepts domain names without requiring full URLs with
    protocol
  - Better error messaging when job creation fails
  - Real-time progress updates after successful job creation
  - Toast notifications for success and error states

### Technical Implementation

- **Data Binding Library Rebuild**: Updated and rebuilt all Web Components with
  fetchData fix
  - Rebuilt `bb-data-binder.js` and `bb-data-binder.min.js` with corrected
    method implementation
  - Updated `bb-components.js` and `bb-components.min.js` for production
    deployment
  - All POST/PUT/DELETE API calls throughout the application now function
    correctly
- **API Integration**: Fixed job creation endpoint integration
  - `/v1/jobs` POST endpoint now receives proper JSON data from dashboard
  - Request debugging confirmed proper method, headers, and body transmission
  - Removed debug logging after confirming fix works correctly

### Development Process

- **Testing Workflow**: Comprehensive debugging and testing of job creation flow
  - Traced request path from modal form submission through data binding library
    to API
  - Console logging confirmed fetchData method was ignoring POST parameters
  - Verified fix works by testing job creation with various domain inputs
  - Confirmed dashboard refresh and real-time updates work after job creation

## [0.5.6] – 2025-06-01

### Enhanced

- **User Experience**: Improved dashboard user identification and testing
  workflow
  - Updated dashboard header to display actual user email instead of placeholder
    "user@example.com"
  - Added automatic user avatar generation with smart initials extraction from
    email addresses
  - Real-time user info updates when authentication state changes
    (login/logout/token refresh)
  - Enhanced user session management with proper cleanup and state
    synchronisation

### Fixed

- **Dashboard User Display**: Resolved hardcoded placeholder in user interface
  - Replaced static "user@example.com" text with dynamic user email from
    Supabase session
  - Fixed avatar initials to properly reflect current authenticated user
  - Added fallback states for loading and error conditions
  - Improved authentication state listening for immediate UI updates

### Technical Implementation

- **Session Management**: Enhanced authentication flow integration
  - Direct Supabase session querying for reliable user data access
  - Auth state change listeners update user info automatically across
    login/logout cycles
  - Graceful error handling for session retrieval failures
  - Smart initials generation supporting various email formats
    (firstname.lastname, firstname_lastname, etc.)

### Development Workflow

- **Production Testing**: Completed full 6-step development workflow
  - GitHub Actions deployment successful for user interface improvements
  - Production deployment confirmed working via manual verification

## [0.5.5] – 2025-06-01

### Added

- **Authentication Testing Infrastructure**: Comprehensive testing workflow for
  authentication flows
  - Created and successfully tested account creation with
    `simon+claude@teamharvey.co` using real-time password validation
  - Implemented real-time password strength checking using zxcvbn library with
    visual feedback indicators
  - Added password confirmation validation with visual success/error states
  - Database verification of account creation process (account created but
    requires email confirmation)

### Enhanced

- **Authentication Modal UX**: Production-ready authentication interface with
  industry-standard patterns
  - Real-time password strength evaluation using zxcvbn library (0-4 scale with
    colour-coded feedback)
  - Live password confirmation matching with instant visual validation feedback
  - Enhanced form validation with field-level error states and success
    indicators
  - Improved user experience with immediate feedback on password quality and
    match status
  - Modal-based authentication flow supporting login, signup, and password reset
    workflows

### Fixed

- **Domain References**: Corrected all application URLs to use proper domain
  structure
  - Updated authentication redirect URLs from `bluebandedbee.co` to
    `app.bluebandedbee.co`
  - Fixed API base URLs in Web Components to point to `app.bluebandedbee.co`
  - Updated all script URLs and CDN references in examples and documentation
  - Rebuilt Web Components with correct production URLs

### Documentation

- **Domain Usage Clarification**: Comprehensive documentation of domain
  structure and usage
  - **Local development**: `http://localhost:8080` - Blue Banded Bee application
    for local testing
  - **Production marketing site**: `https://bluebandedbee.co` - Marketing
    website only
  - **Production application**: `https://app.bluebandedbee.co` - Live
    application, services, demo pages
  - **Authentication service**: `https://auth.bluebandedbee.co` - Supabase
    authentication (unchanged)
  - Updated all documentation files to clearly specify domain purposes and usage
    contexts

### Technical Implementation

- **Authentication Flow Testing**: Complete browser automation testing of
  authentication workflows
  - Tested modal opening/closing, form switching between login/signup modes
  - Verified real-time password validation and strength indicators
  - Confirmed account creation process with database verification
  - Established testing patterns for future authentication feature development
- **Web Components Updates**: Rebuilt production components with correct domain
  configuration
  - Updated `web/src/utils/api.js` and rebuilt distribution files
  - Fixed OAuth redirect URLs in `dashboard.html`
  - Updated test helpers and example files with correct domain references

## [0.5.4] – 2025-05-31

### Added

- **Complete Data Binding Library**: Comprehensive template + data binding
  system for flexible dashboard development
  - Built `BBDataBinder` JavaScript library with `data-bb-bind` attribute
    processing for dynamic content
  - Implemented template engine with `data-bb-template` for repeated elements
    (job lists, tables, etc.)
  - Added authentication integration with `data-bb-auth` for conditional element
    display
  - Created comprehensive form handling with `data-bb-form` attributes and
    real-time validation
  - Built style and attribute binding with `data-bb-bind-style` and
    `data-bb-bind-attr` for dynamic CSS and attributes
- **Enhanced Form Processing**: Production-ready form handling with validation
  and error management
  - Real-time field validation with `data-bb-validate` attributes and custom
    validation rules
  - Automatic form submission to API endpoints with authentication token
    handling
  - Loading states, success/error messaging, and form reset capabilities
  - Support for job creation, profile updates, and custom forms with
    configurable endpoints
- **Example Templates**: Complete working examples demonstrating all data
  binding features
  - `data-binding-example.html` - Full demonstration of template binding with
    mock data
  - `form-example.html` - Comprehensive form handling examples with validation
  - `dashboard-enhanced.html` - Production-ready dashboard using data binding
    library

### Enhanced

- **Build System**: Updated Rollup configuration to build data binding library
  alongside Web Components
  - Added `bb-data-binder.js` and `bb-data-binder.min.js` builds for production
    deployment
  - Library available at `/js/bb-data-binder.min.js` endpoint for CDN-style
    usage
  - Zero runtime dependencies - works with vanilla JavaScript and Supabase

### Technical Implementation

- **Data Binding Architecture**: Template-driven approach where HTML controls
  layout and JavaScript provides functionality
  - DOM scanning system finds and registers elements with data binding
    attributes
  - Efficient element updates with path-based data mapping and template caching
  - Event delegation for `bb-action` attributes combined with data binding for
    complete template system
- **Authentication Integration**: Seamless Supabase Auth integration with
  conditional rendering
  - Elements with `data-bb-auth="required"` only show when authenticated
  - Elements with `data-bb-auth="guest"` only show when not authenticated
  - Automatic auth state monitoring and element visibility updates
- **Form Processing Pipeline**: Complete form lifecycle management from
  validation to submission
  - Client-side validation with multiple rule types (required, email, URL,
    length, pattern)
  - API endpoint determination based on form action with automatic
    authentication headers
  - Success/error handling with custom events and configurable redirects

## [0.5.3] – 2025-05-31

### Changed

- **Dashboard Architecture**: Replaced Web Components with vanilla JavaScript +
  attribute-based event handling
  - Removed Web Components dependencies (`bb-auth-login`, `bb-job-dashboard`)
    from dashboard
  - Implemented vanilla JavaScript with modern styling for better reliability
    and maintainability
  - Added attribute-based event system: elements with `bb-action` attributes
    automatically handle functionality
  - Replaced `onclick` handlers with `bb-action="refresh-dashboard"`,
    `bb-action="create-job"` pattern
  - Maintained modern UI design whilst switching to proven vanilla JavaScript
    approach

### Enhanced

- **Template + Data Binding Foundation**: Established framework for flexible
  dashboard development
  - Dashboard now demonstrates template approach where HTML layout is
    customisable
  - JavaScript automatically scans for `bb-action` and `bb-data-*` attributes to
    provide functionality
  - Event delegation system allows any HTML element with `bb-action` to trigger
    Blue Banded Bee features
  - Sets foundation for future template binding system where users control
    layout design

### Fixed

- **Production Dashboard Stability**: Resolved Web Components authentication and
  loading issues
  - Dashboard now uses proven vanilla JavaScript patterns instead of
    experimental Web Components
  - Removed complex component lifecycle management in favour of direct API
    integration
  - Eliminated dependency on Web Components build pipeline for core dashboard
    functionality

### Technical Details

- Consolidated `dashboard-new.html` and `dashboard.html` into single vanilla
  JavaScript implementation
- Added `setupAttributeHandlers()` function with event delegation for
  `bb-action` attributes
- Maintained API integration with `/v1/dashboard/stats` and `/v1/jobs` endpoints
- Preserved modern grid layout and responsive design from Web Components version

## [0.5.2] – 2025-05-31

### Fixed

- **Authentication Component OAuth Redirect**: Resolved OAuth login redirecting
  to dashboard on test pages
  - Fixed auth state change listener to only redirect when `redirect-url`
    attribute is explicitly set
  - Simplified redirect logic - components without `redirect-url` stay on
    current page after login
  - Removed complex `test-mode` attribute approach in favour of intuitive
    behaviour
  - OAuth flows (Google, GitHub, Slack) now complete on test pages without
    unwanted redirects

### Enhanced

- **Component Design Philosophy**: Streamlined authentication component
  behaviour
  - Test pages: `<bb-auth-login>` (no redirect-url) = No redirect, works in both
    logged-in/out states
  - Production pages: `<bb-auth-login redirect-url="/dashboard">` = Redirects
    after successful login
  - Cleaner, more predictable component behaviour without special testing
    attributes

### Technical Details

- Auth state change listener now checks for `redirect-url` attribute before
  triggering redirects
- Removed `test-mode` from observed attributes and related logic
- Web Components rebuilt and deployed with simplified redirect handling
- Both initial load check and OAuth completion follow same redirect-url logic

## [0.5.1] – 2025-05-31

### Added

- **Dashboard Route**: Added `/dashboard` endpoint to resolve OAuth redirect 404
  errors
  - Created dashboard page handler in Go API to serve `dashboard.html`
  - Updated Dockerfile to include dashboard.html in container deployment
  - Fixed authentication component redirect behaviour to prevent 404 errors
    after successful login

### Enhanced

- **Web Components Testing Infrastructure**: Comprehensive test page
  improvements
  - Added `test-mode` attribute to `bb-auth-login` component to prevent
    automatic redirects during testing
  - Created logout functionality for testing different authentication states
  - Enhanced test page with authentication status display and manual controls
  - Fixed redirect issues that prevented proper component testing

### Fixed

- **Authentication Component Redirect Logic**: Resolved automatic redirect
  problems
  - Modified `bb-auth-login` component to respect `test-mode="true"` attribute
  - Updated redirect logic to properly handle empty redirect URLs
  - Fixed issue where authenticated users were immediately redirected away from
    test pages

### Documentation

- **Supabase Integration Strategy**: Updated architecture documentation with
  platform integration recommendations
  - Added comprehensive Supabase feature mapping to development roadmap stages
  - Enhanced Architecture.md with real-time features, database functions, and
    Edge Functions strategy
  - Updated Roadmap.md to incorporate Supabase capabilities across Stage 5
    (Performance & Scaling) and Stage 6 (Multi-tenant & Teams)
- **Development Workflow**: Enhanced CLAUDE.md with comprehensive working style
  guidance
  - Added communication preferences, git workflow, and tech stack leverage
    guidelines
  - Documented build process awareness, testing strategy, and configuration
    management practices
  - Created clear guidance for future AI sessions to work more productively

### Technical Details

- Dashboard route serves existing dashboard.html with corrected Supabase
  credentials
- Test mode in authentication component prevents both initial redirect checks
  and post-login redirects
- Web Components require rebuild (`npm run build`) when source files are
  modified
- Git workflow updated to commit freely but only push when ready for production
  testing

## [0.5.0] – 2025-05-30

### Added

- **Web Components MVP Interface**: Complete frontend infrastructure for Webflow
  integration
  - Built vanilla Web Components architecture using template + data slots
    pattern (industry best practice)
  - Created `bb-data-loader` core component for API data fetching and Webflow
    template population
  - Implemented `bb-auth-login` component with full Supabase authentication and
    social providers
  - Added `BBBaseComponent` base class with loading/error states, data binding,
    and event handling
- **Production Build System**: Rollup-based build pipeline for component
  distribution
  - Zero runtime dependencies (vanilla JavaScript, Supabase via CDN)
  - Minified production bundle (`bb-components.min.js`) ready for CDN deployment
  - Development and production builds with source maps and error handling
- **Static File Serving**: Integrated component serving into existing Go
  application
  - Added `/js/` endpoint to serve Web Components as static files from Go app
  - Components now accessible at
    `https://app.bluebandedbee.co/js/bb-components.min.js`
  - Docker container properly configured to include built components

### Enhanced

- **Webflow Integration Strategy**: Clarified multi-interface architecture and
  user journeys
  - **BBB Main Website**: Primary dashboard built on Webflow with embedded Web
    Components
  - **Webflow Designer Extension**: Lightweight progress modals within Webflow
    Designer
  - **Slack Integration**: Threaded conversations with links to main BBB site
  - Updated documentation to reflect three distinct user journey patterns
- **Component Architecture**: Template-driven approach for maximum Webflow
  compatibility
  - Data binding with `data-bind` attributes for text content population
  - Style binding with `data-style-bind` for dynamic CSS properties (progress
    bars, etc.)
  - Event handling for user interactions (view details, cancel jobs, form
    submissions)
  - Real-time updates with configurable refresh intervals and WebSocket support

### Technical Implementation

- **API Integration**: Seamless connection to existing `/v1/*` RESTful endpoints
  - Authentication via JWT tokens from Supabase Auth
  - Error handling with structured API responses and user-friendly error
    messages
  - Rate limiting and CORS support for cross-origin requests
- **Development Workflow**: Streamlined build and deployment process
  - Source files in `/web/src/` with modular component structure
  - Build process: `npm run build` → commit built files → Fly deployment
  - No CDN required initially - components served from existing infrastructure

### Documentation

- **Complete Integration Examples**: Production-ready code examples for Webflow
  - `webflow-integration.html` - Copy-paste example for Webflow pages
  - `complete-example.html` - Full-featured demo with all component features
  - Comprehensive README with step-by-step Webflow integration instructions
- **Architecture Documentation**: Updated UI implementation plan with clarified
  user journeys
  - Documented template + data slots pattern and Web Components best practices
  - Clear separation between BBB main site, Designer Extension, and Slack
    integration
  - Technical justification for vanilla Web Components over framework
    alternatives

### Infrastructure

- **Deployment Ready**: Production infrastructure complete for Stage 4 MVP
  - Components automatically built and deployed with existing Fly.io workflow
  - Static file serving integrated into Go application without additional
    services
  - Backward compatible - no changes to existing API or authentication systems

## [0.4.3] – 2025-05-30

### Added

- **Complete Sentry Integration**: Comprehensive error tracking and performance
  monitoring
  - Properly initialised Sentry SDK in main.go with environment-aware
    configuration
  - Added error capture (`sentry.CaptureException()`) for critical business
    logic failures
  - Strategic error monitoring in job management, worker operations, and
    database transactions
  - Performance span tracking already operational: job operations, database
    operations, sitemap processing
  - Configured 10% trace sampling in production, 100% in development for optimal
    observability
- **Comprehensive Documentation Consolidation**: Streamlined from 31 to 10
  documentation files
  - Created unified `ARCHITECTURE.md` combining system design, technical
    concepts, and component details
  - Consolidated `DEVELOPMENT.md` merging setup, testing, debugging, and
    contribution guidelines
  - Cleaned up `API.md` with consistent endpoint references and comprehensive
    documentation
  - Created `DATABASE.md` covering PostgreSQL schema, queries, operations, and
    performance optimisation
  - Consolidated future plans into 3 actionable documents: UI implementation,
    Webflow integration, scaling strategy

### Changed

- **Documentation Structure**: Complete reorganisation for maintainability and
  clarity
  - Eliminated content overlap between architecture files (mental-model,
    implementation-details, jobs)
  - Fixed content inconsistencies: corrected project stage references, removed
    deprecated depth column mentions
  - Updated README.md with accurate Stage 4 status and enhanced documentation
    index with descriptions
  - Improved CLAUDE.md with updated code organisation reflecting current package
    structure
- **Error Monitoring Strategy**: Strategic approach to avoid over-logging while
  capturing critical issues
  - Focus on infrastructure failures, data consistency issues, and critical
    business operations
  - Avoided granular task-level logging while maintaining comprehensive system
    health monitoring
  - Integration with existing performance spans for complete observability

### Removed

- **Redundant Documentation**: Eliminated 21 redundant files and outdated
  content
  - Removed overlapping architecture files: mental-model.md,
    implementation-details.md, jobs.md
  - Consolidated reference files: codebase-structure.md, file-map.md,
    auth-integration.md, database-config.md
  - Cleaned up outdated plans: 8 completed or irrelevant planning documents
  - Removed CONTRIBUTING.md (merged into DEVELOPMENT.md) and duplicate guide
    content

### Fixed

- **Documentation Accuracy**: Corrected stale and inconsistent information
  throughout
  - Fixed project stage references (Stage 3 → Stage 4) in README.md
  - Removed deprecated depth column references from database documentation
  - Updated API endpoint paths to match current `/v1/*` structure
  - Corrected outdated technology references (SQLite → PostgreSQL)

## [0.4.2] – 2025-05-29

### Added

- **RESTful API Architecture**: Complete API infrastructure overhaul with modern
  standards
  - Implemented standardised error handling with request IDs and consistent HTTP
    status codes
  - Created comprehensive middleware stack: CORS, request ID tracking,
    structured logging, rate limiting
  - Built RESTful endpoint structure under `/v1/*` namespace for versioned API
    access
  - Added proper authentication middleware integration with Supabase JWT
    validation
- **API Response Standardisation**: Consistent response formats across all
  endpoints
  - Success responses include `status`, `data`, `message`, and `request_id`
    fields
  - Error responses provide structured error information with HTTP status codes
    and error codes
  - Request ID tracking for distributed tracing and debugging support
- **Enhanced Security**: Improved security posture with secured admin endpoints
  - Moved debug endpoints to `/admin/*` namespace with environment variable
    protection
  - Added CORS middleware for secure cross-origin requests
  - Implemented rate limiting with proper IP detection and standardised error
    responses

### Changed

- **API Endpoint Structure**: Migrated from ad-hoc endpoints to RESTful design
  - Job creation: `POST /v1/jobs` with JSON body instead of query parameters
  - Job status: `GET /v1/jobs/:id` following RESTful conventions
  - Authentication: Consolidated under `/v1/auth/*` namespace
  - Health checks: Standardised `/health` and `/health/db` endpoints
- **Error Handling**: Replaced inconsistent `http.Error()` calls with structured
  error responses
  - All errors now include request IDs for tracing
  - Consistent error codes: `BAD_REQUEST`, `UNAUTHORISED`, `NOT_FOUND`, etc.
  - Proper HTTP status code usage throughout the API
- **Code Organisation**: Refactored API logic into dedicated `internal/api`
  package
  - Separated concerns: handlers, middleware, errors, responses, authentication
  - Dependency injection pattern with clean handler structure
  - Eliminated duplicate endpoint logic and inconsistent patterns

### Removed

- **Legacy Endpoints**: Removed unused endpoints since APIs are not yet
  published
  - Removed `/site` and `/job-status` legacy endpoints and their handlers
  - Cleaned up duplicate code paths and unused imports
  - Simplified codebase by removing backward compatibility code

### Enhanced

- **Testing Infrastructure**: Created comprehensive API testing tools
  - Updated test login page to use new `/v1/*` endpoints
  - Added `api-tests.http` file for VS Code REST Client testing
  - Created detailed API testing guide with authentication examples
- **Documentation**: Updated API reference and implementation documentation
  - Comprehensive API testing guide with practical examples
  - Updated roadmap to reflect completed API infrastructure work
  - Enhanced code documentation with clear separation of concerns

### Technical Details

- New `internal/api` package structure with clean separation of handlers,
  middleware, and utilities
- Middleware stack processes requests in proper order: CORS → Request ID →
  Logging → Rate Limiting
- JWT authentication middleware integrates seamlessly with Supabase token
  validation
- Request ID generation uses timestamp + random bytes for unique request
  tracking
- Error responses provide consistent structure while maintaining security (no
  information leakage)

## [0.4.1] – 2025-05-27

### Fixed

- **Database Schema Issues**: Resolved critical production database errors
  - Added missing `error_message` column to jobs table to prevent database
    insertion failures
  - Fixed duplicate user creation constraint violations with idempotent user
    registration
  - `CreateUserWithOrganisation` now handles existing users gracefully instead
    of failing
- **User Registration Flow**: Enhanced authentication reliability
  - Multiple login attempts with same user ID no longer cause database
    constraint violations
  - Existing users are returned with their organisations rather than attempting
    duplicate creation
  - Improved error handling and logging for user creation scenarios

### Enhanced

- **Development Workflow**: Added git policy documentation to prevent accidental
  commits
- **Project Planning**: Added multi-provider account linking testing to roadmap
  for future investigation

### Technical Details

- Database migration adds `error_message TEXT` column to jobs table with
  `ALTER TABLE IF NOT EXISTS`
- User creation now checks for existing users before attempting INSERT
  operations
- Transaction rollback properly handles failed user creation attempts
- All database fixes are backward compatible with existing installations

## [0.4.0] – 2025-05-27

### Added

- **Complete Supabase Authentication System**: Full multi-tenant authentication
  with social login support
  - JWT validation middleware with structured error handling and token
    validation
  - Support for 8 social login providers: Google, Facebook, Slack, GitHub,
    Microsoft, Figma, LinkedIn + Email/Password
  - Custom domain authentication using `auth.bluebandedbee.co` for professional
    OAuth flows
  - User and organisation management with automatic organisation creation on
    signup
  - Row Level Security (RLS) policies for secure multi-tenant data access
- **Protected API Endpoints**: All job creation and user data endpoints now
  require authentication
  - `/site` endpoint (job creation) now requires valid JWT token and links jobs
    to users/organisations
  - `/job-status` endpoint protected with organisation-scoped access control
  - `/api/auth/profile` endpoint for authenticated user profile access
  - User registration API with automatic organisation linking
- **Database Schema Extensions**: Enhanced schema to support multi-tenant
  architecture
  - Added `users` and `organisations` tables with foreign key relationships
  - Added `user_id` and `organisation_id` columns to `jobs` table
  - Implemented Row Level Security on all user-related tables
  - Database migration logic for existing installations

### Enhanced

- **Authentication Flow**: Complete OAuth integration with account linking
  support
  - Flexible email-based account linking with UUID-based permanent user identity
  - Session management with token expiry detection and refresh warnings
  - Structured error responses for authentication failures
  - Support for multiple auth providers per user account
- **Multi-tenant Job Management**: Jobs are now scoped to organisations with
  shared access
  - All organisation members can view and manage all jobs within their
    organisation
  - Jobs automatically linked to creator's user ID and organisation ID
  - Database queries respect organisation boundaries through RLS policies

### Security

- **Comprehensive Authentication Security**: Production-ready security features
  - JWT token validation with proper error handling and logging
  - Authentication service configuration validation
  - Standardised error responses that don't leak sensitive information
  - Row Level Security policies prevent cross-organisation data access
- **Protected Endpoints**: All sensitive operations require valid authentication
  - Job creation requires authentication and organisation membership
  - Job status queries limited to organisation members
  - User profile access restricted to authenticated user's own data

### Technical Details

- Custom domain setup eliminates unprofessional Supabase URLs in OAuth flows
- Database migration handles existing installations with
  `ALTER TABLE IF NOT EXISTS`
- JWT middleware supports both required and optional authentication scenarios
- Account linking strategy preserves user choice while preventing duplicate
  accounts
- All authentication endpoints follow RESTful conventions with proper HTTP
  status codes

## [0.3.11] – 2025-05-26

### Added

- **MaxPages Functionality**: Implemented page limit controls for jobs
  - `max` query parameter now limits number of pages processed per job
  - Tasks beyond limit automatically set to 'skipped' status during creation
  - Added `skipped_tasks` column to jobs table and Job struct
  - Progress calculation excludes skipped tasks:
    `(completed + failed) / (total - skipped) * 100`
  - API responses include skipped count for full visibility

### Enhanced

- **Smart Task Status Management**: Tasks receive appropriate status at creation
  time
  - First N tasks (up to max_pages) get 'pending' status
  - Remaining tasks automatically get 'skipped' status
  - Eliminates need for post-creation status updates
- **Database Triggers**: Updated progress calculation triggers to handle skipped
  tasks
  - Automatic counting of completed, failed, and skipped tasks
  - Progress percentage calculation excludes skipped tasks from denominator
  - Job completion logic updated to account for skipped tasks

### Changed

- **Link Discovery Default**: Changed default behaviour to enable link discovery
  by default
  - `find_links` now defaults to `true` (was previously `false`)
  - Use `find_links=false` to disable link discovery and only crawl sitemap URLs
  - More intuitive API behaviour for comprehensive cache warming

### Fixed

- **Job Completion Logic**: Fixed job completion detection for jobs with limits
  - Updated completion checker: `(completed + failed) >= (total - skipped)`
  - Added safety check for division by zero in progress calculations
  - Prevents jobs from being stuck with remaining skipped tasks

### Technical Details

- MaxPages limit of 0 means unlimited processing (default behaviour)
- Task status determined during `EnqueueURLs` based on current task count vs
  max_pages
- Database schema migration adds `skipped_tasks INTEGER DEFAULT 0` column
- Backward compatible with existing jobs (skipped_tasks defaults to 0)

## [0.3.10] – 2025-05-26

### Added

- **Database-Driven Architecture**: Moved critical business logic to PostgreSQL
  triggers for improved reliability
  - Automatic job progress calculation (`progress`, `completed_tasks`,
    `failed_tasks`) via database triggers
  - Auto-generated timestamps (`started_at`, `completed_at`) based on task
    completion status
  - Eliminates race conditions and ensures data consistency across concurrent
    workers
- **Enhanced Dashboard UX**: Comprehensive date range and filtering improvements
  - Smart date range presets: Today, Last 24 Hours, Yesterday, Last 7/28/90
    Days, All Time, Custom
  - Automatic timezone conversion from UTC database timestamps to user's local
    timezone
  - Complete time series charts with all increments (shows empty periods for
    accurate visualisation)
  - Dynamic group-by selection that auto-updates based on date range scope

### Fixed

- **Timezone Consistency**: Resolved incorrect timestamp display in dashboard
  - Standardised all database timestamps to use UTC (`time.Now().UTC()` in Go,
    `NOW()` in PostgreSQL)
  - Fixed dashboard date formatting to properly convert UTC to user's local
    timezone
  - Corrected date picker logic to handle precise timestamp filtering instead of
    date-only ranges
- **Dashboard Data Access**: Fixed Row Level Security (RLS) blocking dashboard
  queries
  - Added anonymous read policies for `domains`, `pages`, `jobs`, and `tasks`
    tables
  - Enables dashboard functionality while maintaining security framework for
    future auth

### Enhanced

- **Simplified Go Code**: Removed complex manual progress calculation logic
  - `UpdateJobProgress()` function now handled entirely by database triggers
  - Eliminated manual timestamp management in job start/completion workflows
  - Reduced code complexity while improving reliability through
    database-enforced consistency
- **Chart Visualisation**: Improved dashboard charts with complete time coverage
  - Charts now display all time increments for selected range (e.g., all 24
    hours for "Today")
  - Fixed grouping logic to automatically select appropriate time granularity
  - Enhanced debugging output for troubleshooting data visualisation issues

### Technical Details

- Database triggers automatically fire on task status changes (`INSERT`,
  `UPDATE`, `DELETE` on tasks table)
- Progress calculation uses PostgreSQL aggregate functions for atomic updates
- Timezone handling leverages JavaScript's native `Intl.DateTimeFormat()` for
  accurate local conversion
- Chart time series generation creates complete axis labels even for periods
  with zero activity

## [0.3.9] – 2025-05-25

### Added

- **Startup Recovery System**: Automatic recovery for jobs interrupted by server
  restarts
  - Jobs with 'running' status and 'running' tasks are automatically detected on
    startup
  - Tasks are reset from 'running' to 'pending' and jobs are added back to
    worker pool
  - Eliminates need for manual intervention when jobs are stuck after restarts
- **Smart Link Filtering**: Enhanced crawler to extract only visible,
  user-clickable links
  - Filters out hidden elements (display:none, visibility:hidden,
    screen-reader-only)
  - Skips non-navigation links (javascript:, mailto:, empty hrefs)
  - Rejects links without visible text content (unless they have aria-labels)
  - Prevents extraction of framework-generated or accessibility-only links
- **Live Dashboard**: Real-time job monitoring dashboard with Supabase
  integration
  - Auto-refresh every 10 seconds with date range filtering
  - Smart time grouping (minute/hour/6-hour/day based on selected range)
  - Bar charts showing task completion over time with local timezone support
  - Comprehensive debugging and fallback displays for data access issues

### Fixed

- **Domain Filtering**: Improved same-domain detection to handle www prefix
  variations
  - `www.test.com` and `test.com` now correctly recognised as same domain
  - Enhanced subdomain detection works with both normalised and original domains
  - Prevents false rejection of internal links due to www prefix mismatches
- **External Link Rejection**: Strict filtering to prevent crawling external
  domains
  - All external domain links are now properly rejected with detailed logging
  - Eliminates failed crawls from external links being treated as relative URLs
  - Maintains focus on target domain while preventing scope creep
- **Database Reset**: Enhanced schema reset to handle views and dependencies
  - Properly drops views (job_list, job_dashboard) before dropping tables
  - Uses CASCADE to handle remaining dependencies automatically
  - Added comprehensive error logging and sequence cleanup

### Enhanced

- **Database Connection Resilience**: Improved connection pool settings and
  retry logic
  - Updated connection pool: MaxOpenConns (25→35), MaxIdleConns (10→15),
    MaxLifetime (5min→30min)
  - Added automatic retry logic with exponential backoff for transient
    connection failures
  - Enhanced error detection for connection-related issues (bad connection,
    unexpected parse, etc.)
- **Worker Recovery**: Enhanced task monitoring and job completion detection
  - Improved cleanup of stuck jobs where all tasks are complete but job status
    is still running
  - Better handling of stale task recovery with proper timeout detection
  - Enhanced logging throughout the recovery and monitoring processes
- **URL Normalisation**: Advanced link processing to eliminate duplicate pages
  - Automatic anchor fragment stripping (`/page#section1` → `/page`)
  - Trailing slash normalisation (`/events-news/` → `/events-news`)
  - Ensures consistent URL handling and prevents duplicate crawling of identical
    pages

### Technical Details

- Dashboard uses date-only pickers with proper timezone handling for accurate
  time grouping
- Link filtering integrates with Colly's HTML element processing for efficient
  visibility detection
- Domain comparison uses normalised hostname matching with comprehensive
  subdomain support
- Database retry logic specifically targets PostgreSQL connection issues with
  appropriate backoff strategies

## [0.3.8] – 2025-05-25

### Fixed

- **Critical Production Fix**: Resolved database schema mismatch causing task
  insertion failures
  - Fixed INSERT statement parameter count mismatch in `/internal/db/queue.go`
  - Corrected VALUES clause to match 9 fields with 9 placeholders (`$1` through
    `$9`)
  - Eliminated
    `pq: null value in column "depth" of relation "tasks" violates not-null constraint`
    error
- Fixed compilation issues in test utilities:
  - Updated `cmd/test_jobs/main.go` to use correct function signatures for
    `NewWorkerPool` and `NewJobManager`
  - Added proper `dbQueue` parameter initialisation following production code
    patterns

### Technical Details

- The production database retained the deprecated `depth` column from v0.3.6,
  but the code was updated in v0.3.7 to remove depth functionality
- Database schema reset was required to align production database with current
  code expectations
- Task queue now successfully processes jobs without depth-related constraint
  violations

## [0.3.7] – 2025-05-18

### Removed

- Removed depth functionality from the codebase:
  - Removed depth column from tasks table schema
  - Removed depth parameter from all EnqueueURLs functions
  - Updated code to not use depth in task processing
  - Modified database queries to exclude the depth field
  - Simplified code by removing unused functionality

## [0.3.6] – 2025-05-18

### Fixed

- Fixed job counter updates for `sitemap_tasks` and `found_tasks` columns:
  - Added missing functionality to update sitemap counter when sitemap URLs are
    processed
  - Implemented incrementing of found task counter for URLs discovered during
    crawling
  - Fixed duplicate processing issue by moving the page processing mark after
    successful task creation
  - Updated job query to properly return counter values
- Improved task creation reliability by ensuring pages are only marked as
  processed after successful DB operations

## [0.3.5] – 2025-05-17

### Changed

- Major code refactoring to improve architecture and maintainability:
  - Eliminated duplicate code across the codebase
  - Removed global state in favor of proper dependency injection
  - Standardised function naming conventions
  - Clarified responsibilities between packages
  - Moved database operations to a unified interface
  - Improved transaction management with DbQueue

### Removed

- Removed redundant files and functions:
  - Eliminated `jobs/db.go` (moved functions to other packages)
  - Removed `jobs/queue_helpers.go` (consolidated functionality)
  - Removed global state management with `SetDBInstance`
  - Eliminated duplicate SQL operations

## [0.3.4] – 2025-05-17

### Added

- Enhanced sitemap crawling with improved URL handling
- Added URL normalisation in sitemap processing
- Implemented robust error handling for URL processing
- Added better detection and correction of malformed URLs

### Fixed

- Fixed sitemap URL discovery and processing issues
- Improved relative URL handling in crawler
- Resolved issues with URL encoding/decoding in sitemap parser
- Fixed task queue URL processing in worker pool

### Changed

- Enhanced worker pool to better handle URL variations
- Updated job manager to properly normalise URLs before processing
- Improved URL validation logic in task processing

## [0.3.3] – 2025-04-22

### Added

- Added `sitemap_tasks` and `found_tasks` columns to the `jobs` table and
  corresponding fields in the Job struct
- Enqueued discovered links (same-domain pages and document URLs) via link
  extraction in the worker pool

### Changed

- `processTask` now filters `result.Links` to include only same-site pages and
  docs (`.pdf`, `.doc`, `.docx`) and enqueues them
- Updated `setupSchema` to include new columns with `ALTER TABLE IF NOT EXISTS`
- Exposed `Crawler.Config()` method to allow workers to read the `FindLinks`
  flag

### Documentation

- Updated `docs/architecture/jobs.md` to document new task counters and
  link-extraction behaviour

## [0.3.2] ��� 2025-04-21

### Changed

- Improved database configuration management with validation for required fields
- Enhanced worker pool notification system with more robust connection handling
- Simplified notification handling in worker pool with better error recovery
- Fixed linting issues in worker pool implementation

## [0.3.1] – 2025-04-21

### Changed

- Fixed documentation file references in INIT.md and README.md to use explicit
  relative paths
- Updated ROADMAP.md references to point to root directory instead of docs/
- Ensured consistent file linking across documentation

## [0.3.0] – 2025-04-20

### Added

- New `domains` and `pages` reference tables for improved data integrity
- Helper methods for domain and page management
- Added depth control for crawling with per-task depth configuration

### Removed

- Removed legacy `crawl_results` table and associated code.
- Removed unused functions and methods to improve code maintainability
- Eliminated deprecated code including outdated `rand.Seed` usage

### Changed

- Restructured documentation under `docs/` directory.
- Added limit to site crawl to control no of pages to crawl.
- Modified `jobs` table to reference domains by ID instead of storing domain
  names directly
- Updated `tasks` table to use page references instead of storing full URLs
- Refactored URL handling throughout the codebase to work with the new reference
  system

### Fixed

- Correctly set job and task completion timestamps (`CompletedAt`) when tasks
  and jobs complete.
- Fixed "append result never used" warnings in database operations
- Resolved unused import warnings and other code quality issues
- Fixed SQL parameter placeholders to use PostgreSQL-style numbered parameters
  (`$1`, `$2`, etc.) instead of MySQL/SQLite-style (`?`)
- Fixed task processing issues after database reset by ensuring consistent
  parameter style in all SQL queries
- Corrected parameter count mismatch in batch insert operations

## [0.2.0] - 2025-04-20

### Changed

- **Major Database Migration**: Fully migrated from SQLite/Turso to PostgreSQL
  - Removed all SQLite dependencies including
    `github.com/tursodatabase/libsql-client-go`
  - Reorganised database code structure, moving from `internal/db/postgres` to
    `internal/db`
  - Updated all application code to use PostgreSQL exclusively
  - Fixed all database-related tests

### Fixed

- Fixed crawler's `WarmURL` method to properly handle HTTP responses, context
  cancellation, and timeouts
- Resolved undefined functions and variables in test files related to the
  PostgreSQL task queue
- Implemented rate limiting functionality in the app server
- Updated all tests to work with the PostgreSQL backend
- Ensured all tests pass successfully after modifications

### Technical Debt

- Removed duplicated code from the SQLite implementation
- Cleaned up directory structure to better reflect current architecture

## [0.1.0] - 2025-04-15

### Added

- Initial project setup
- Basic crawler implementation with Colly
- Job queue system for managing crawl tasks
- Web API for submitting and monitoring crawl jobs
- SQLite database integration with Turso

### Technical Details

- Go modules for dependency management
- Internal package structure with clean separation of concerns
- Test suite for crawler and database operations
- Basic rate limiting and error handling<|MERGE_RESOLUTION|>--- conflicted
+++ resolved
@@ -29,7 +29,6 @@
 
 ## [Unreleased]
 
-<<<<<<< HEAD
 ### Fixed
 
 - **CDN Cache Status Normalisation**: Cache status headers now correctly
@@ -46,7 +45,7 @@
   - Fixes `shouldMakeSecondRequest()` cache warming logic for non-Cloudflare
     CDNs
   - Covers top 10 CDNs representing ~90% of web traffic (verified Dec 2025)
-=======
+
 ## [0.19.0] – 2025-12-29
 
 ### Added
@@ -75,7 +74,6 @@
   active organisation (4 dashboard, 8 jobs, 5 schedulers, 2 new org endpoints)
 - **Stricter Validation**: Users without an organisation now receive HTTP 400
   "User must belong to an organisation" instead of empty results
->>>>>>> cec429b2
 
 ## [0.18.10] – 2025-12-29
 
