# Changelog

All notable changes to the Blue Banded Bee project will be documented in this
file.

The format is based on [Keep a Changelog](https://keepachangelog.com/en/1.0.0/)
and this project adheres to
[Semantic Versioning](https://semver.org/spec/v2.0.0.html).

Multiple version updates may occur on the same date, each with its own version
number. Each version represents a distinct set of changes, even if released on
the same day.

## Release Automation

When merging to main, CI automatically creates releases based on the changelog:

- `## [Unreleased]` or `## [Unreleased:patch]` → Patch release (0.6.4 → 0.6.5)
- `## [Unreleased:minor]` → Minor release (0.6.4 → 0.7.0)
- `## [Unreleased:major]` → Major release (0.6.4 → 1.0.0)

On merge, CI will:

1. Calculate the new version number
2. Replace the heading with `## [X.Y.Z] - YYYY-MM-DD`
3. Add a new `## [Unreleased]` section above
4. Create a git tag and GitHub release
5. Commit the updated changelog

## [Unreleased]

<<<<<<< HEAD
### Added

- **Database Connection Resilience**: Implemented exponential backoff retry
  logic for database connections to prevent crash-looping during Supabase
  maintenance windows
  - Created `internal/db/retry.go` with configurable retry mechanisms
  - Added `WaitForDatabase()` function with up to 5-minute wait period
  - Added `InitFromURLWithSuffixRetry()` for queue database connections
  - Application now gracefully waits for database availability instead of
    crash-looping when Supabase terminates connections (SQLSTATE 57P01)
  - Retry configuration: 10 attempts max, 1s-30s exponential backoff with jitter
  - Prevents Fly.io machine restart exhaustion (observed: 10 restarts over 5
    hours)
=======
## [0.16.2] – 2025-11-02
>>>>>>> c0261609

### Fixed

- **Pending Queue Overflow**: Fixed pending task queue flooding to 2,673 tasks
  (should be 50-100)
  - Root cause analysis identified three critical issues causing queue overflow:
    1. Unlimited concurrency jobs (NULL/0) set availableSlots to number of pages
       (hundreds/thousands)
    2. Task retries bypassed pending queue cap by going directly to 'pending'
       status
    3. Domain limiter concurrency overrides ignored when calculating available
       slots
  - **Fix #1**: Capped unlimited concurrency jobs to maximum 100 pending tasks
  - **Fix #2**: Routed all retry paths (blocking errors 403/429/503 and
    retryable errors) through 'waiting' status instead of directly to 'pending'
    - Added `TaskStatusWaiting` constant to task status enum
    - Modified retry logic in worker.go to set status to 'waiting' instead of
      'pending'
    - Ensures retries respect the pending queue capacity cap
  - **Fix #3**: Implemented domain limiter concurrency override support in
    availableSlots calculation
    - Added `ConcurrencyOverrideFunc` callback mechanism to DbQueue
    - Created `GetEffectiveConcurrency()` method on DomainLimiter to expose
      adaptive throttling limits
    - Modified `EnqueueURLs()` to query domain name and apply
      `min(configuredConcurrency, limiterOverride)`
    - Prevents over-promotion when domains are being adaptively throttled
  - Updated unit tests to match new SQL query pattern with domain JOIN
  - Expected improvement: Pending queue stays at 50-100 tasks instead of
    flooding to 2,600+

## [0.16.1] – 2025-11-02

## [0.16.0] – 2025-11-02

### Fixed

- **Queue Performance Bottleneck**: Eliminated GetNextTask query performance
  degradation causing 5ms-107s variance (21,000x)
  - Root cause: Query scanned ~5,000 pending tasks looking for jobs with
    available concurrency, causing table scan under load
  - Introduced 'waiting' status for tasks blocked by job concurrency limits
  - Only 'pending' tasks are now eligible for claiming, reducing typical scan
    from 5,000 rows to <100 rows (98% reduction)
  - Added capacity-aware enqueueing:
    `available_slots = concurrency - (running_tasks + existing_pending_count)`
  - New tasks only set to 'pending' if job has available capacity slots,
    remainder go to 'waiting'
  - Migration includes backfill UPDATE to immediately move existing blocked
    pending tasks to waiting status
  - DecrementRunningTasks now automatically promotes one waiting task to pending
    when capacity frees
  - Created partial indexes `idx_tasks_pending_ready` and
    `idx_tasks_waiting_by_job` for optimised scans
  - Added database functions `promote_waiting_task_for_job()` and
    `job_has_capacity()` for atomic state transitions
  - Expected improvement: Query times from 5-107s to consistent <10ms, reduced
    pool contention, improved throughput

### Added

- **Adaptive Domain Rate Limiter**: Shared per-domain throttle with persistence
  and concurrency management to prevent 429 cascades
  - Learns delays based on blocking responses and writes them back via
    `adaptive_delay_seconds` / `adaptive_delay_floor_seconds`
  - Applies shared backoff windows, linear (+1 s) growth, probing after
    sustained success, and concurrency reduction for heavily throttled domains
  - Configurable via `BBB_RATE_LIMIT_BASE_DELAY_MS`,
    `BBB_RATE_LIMIT_MAX_DELAY_SECONDS`, `BBB_RATE_LIMIT_SUCCESS_THRESHOLD`, and
    `BBB_RATE_LIMIT_MAX_RETRIES`
- **Queue Status Flow Documentation**: Comprehensive documentation of task
  lifecycle and status split solution
  - Visual state machine diagrams showing pending/waiting/running/completed
    transitions
  - Capacity calculation examples with concrete scenarios
  - Query performance before/after comparisons with scan size analysis
  - Implementation details for capacity-aware enqueueing and atomic promotion
  - Edge case handling documentation (no concurrency limit, concurrent
    completions, migration timing)
- **Job Failure Guardrail**: Worker pool stops jobs after configurable
  consecutive task failures (`BBB_JOB_FAILURE_THRESHOLD`, default 20) to
  preserve resources when domains remain blocked indefinitely

## [0.15.0] – 2025-10-29

### Added

- Optional `DATABASE_QUEUE_URL` so the worker queue can use a dedicated
  session-mode Postgres connection while the rest of the app remains on the
  pooled endpoint
- Workflow flag `[preview app]` now opt-in deploys GitHub PR preview apps;
  previews are skipped by default to reduce noise

### Changed

- Introduced an in-process semaphore and bounded retry/backoff logic around the
  task queue transactions (`DB_QUEUE_MAX_CONCURRENCY`, `DB_TX_MAX_RETRIES`,
  `DB_TX_BACKOFF_BASE_MS`, `DB_TX_BACKOFF_MAX_MS`) to keep Supabase from
  saturating under bursts
- Startup now reuses the shared pool for general queries while routing queue
  traffic through the optional connection, improving resilience during deploys
- Cache-warming second crawls now use a 500–1000 ms jittered delay with only
  three lightweight HEAD probes, cutting typical task time from ~17 s to under
  8 s

### Fixed

- Cleaned up recent migration churn (`running_tasks` counter column, timing
  columns, job status CTE) so all environments apply schema changes without
  manual intervention

## [0.14.2] – 2025-10-29

## [0.14.1] – 2025-10-26

## [0.14.0] – 2025-10-26

### Enhanced

- **Worker Pool Throughput**: Eliminated 5-second batch delay bottleneck in task
  claiming
  - Decoupled `running_tasks` counter decrement from batch updates for immediate
    concurrency slot release
  - Workers now claim tasks immediately after completion instead of waiting for
    batch flush (up to 5 seconds)
  - Added atomic `DecrementRunningTasks()` function to `DbQueueInterface` for
    immediate counter updates
  - Removed counter decrements from all 4 batch update queries (completed,
    failed, skipped, pending)
  - Batch manager continues to handle detailed field updates efficiently (95%
    transaction reduction maintained)
  - Expected improvement: 15-20 tasks/min → ~180 tasks/min (12× throughput
    increase)
  - Single atomic UPDATE per task completion adds negligible database load
  - Both success and error paths now decrement counters immediately for
    consistent behaviour

### Changed

- **Database Connection Tracking**: Enhanced connection management and cleanup
  - Added application name tracking for connection identification in PostgreSQL
  - Implemented automatic cleanup of stale connections from previous deployments
    on startup
  - Enhanced connection string builder with parameter sanitisation and
    validation
  - Added support for detecting and terminating idle connections from previous
    application instances
  - Connection strings now include `idle_in_transaction_session_timeout` and
    `statement_timeout` for stability

## [0.13.0] – 2025-10-25

### Enhanced

- **Worker Pool Efficiency**: Eliminated redundant database queries during link
  discovery
  - Cached `domain_id` in job info to avoid per-task lookups (50+ queries/second
    reduction)
  - Reduced connection pool pressure by 15-20% during high-throughput operations
  - Added defensive guard for missing domain context to prevent silent failures
  - Enhanced test coverage with explicit assertions for domain ID propagation

### Fixed

- **Pool Saturation During Link Discovery**: Workers no longer hit connection
  pool limits when processing discovered links
  - Root cause: Each completed task queried `SELECT domain_id FROM jobs`
    individually
  - Solution: Domain ID now flows through cached job info → task → link
    processing
  - Impact: Link enqueueing now succeeds consistently, enabling full crawl depth

## [0.12.3] – 2025-10-25

## [0.12.2] – 2025-10-25

## [0.12.1] – 2025-10-25

## [0.12.0] – 2025-10-24

### Enhanced

- **Database Performance Optimisation**: Critical scaling improvements for
  concurrent job processing
  - Added 9 foreign key indexes reducing lock wait times from 2-6s to <100ms
    (20x improvement)
  - Optimised RLS policies wrapping auth.uid() in SELECT for 10,000x reduction
    in per-row evaluation overhead
  - Refactored task claiming to use single CTE query combining SELECT + UPDATE
    (50% fewer round trips)
  - Split RLS policies for shared resources: relaxed INSERT for workers, strict
    SELECT via jobs, UPDATE restricted to service role only
  - Expected improvements: 2x task throughput (400-550/min → 800-1,000/min),
    2-10x concurrent job capacity (5 → 10-50+)

## [0.11.1] – 2025-10-24

### Fixed

- **Dashboard Timezone Handling**: Jobs now display correctly in user's local
  timezone instead of UTC
  - Added automatic timezone detection using browser's IANA timezone string
    (e.g., "Australia/Sydney")
  - Backend converts "today"/"yesterday" boundaries to user's timezone with
    graceful UTC fallback
  - Added "Last Hour" and "Last 24 Hours" rolling window filters alongside
    existing calendar-day filters
  - URL-encodes timezone parameter to handle special characters (`Etc/GMT+10` →
    `Etc%2FGMT%2B10`)
  - Applied to both bb-auth-extension.js and bb-components.js integration paths

## [0.11.0] – 2025-10-24

### Enhanced

- **Batch Task Status Updates**: Implemented PostgreSQL batch UPDATE system
  reducing database transactions by 95% (3000/min → 60/min)
- **Error Classification**: Distinguish infrastructure failures (retry
  indefinitely) from data corruption (poison pill isolation)
- **Graceful Shutdown**: Retry logic with backoff ensures zero data loss during
  application shutdown
- **Sentry Integration**: Critical failure monitoring for poison pills, database
  unavailability, and shutdown errors

## [0.10.3] – 2025-10-24

### Fixed

- **Trigger Storm Causing Deadlocks**: Optimised job progress trigger to fire
  only on task status changes, reducing executions by 80%
- **Dashboard Timezone Issue**: Jobs created in local timezone not showing when
  UTC rolls over (fix deferred, documented in plans/)

## [0.10.2] – 2025-10-23

## [0.10.1] – 2025-10-22

## [0.10.0] – 2025-10-22

### Fixed

- **Connection Pool Exhaustion and Deployment Crashes**: Fixed database
  connection exhaustion causing application crashes
  - Changed deployment strategy from rolling to immediate (stops old machine
    before starting new)
  - Prevents attempting 90 connections during deploys (old + new machine)
  - Eliminates "remaining connection slots reserved for SUPERUSER" errors
  - Brief downtime (~30-60s) during deploys is acceptable trade-off
- **Recovery Batch Timeouts**: Increased statement timeout for maintenance
  operations
  - Increased statement timeout from 30s to 60s for recovery batches
  - Increased context timeout from 35s to 65s to accommodate longer queries
  - Fixes persistent timeout errors when recovering 1,000+ stuck tasks

### Changed

- **Environment-Based Resource Scaling**: Worker pools and database connections
  now scale based on APP_ENV environment variable
  - **Production**: 50 workers (max 50), 32 max connections, 13 idle connections
  - **Preview/Staging**: 10 workers (max 10), 10 max connections, 4 idle
    connections
  - **Development**: 5 workers (max 50), 3 max connections, 1 idle connection
  - Dynamic worker scaling enforces environment-specific limits in AddJob and
    performance-based scaling
  - Prevents preview apps from scaling beyond their connection pool capacity
  - Prevents resource exhaustion during PR testing
  - Stays well under Supabase's 48-connection pool limit
  - Development uses minimal connections to allow multiple local instances

## [0.9.1] – 2025-10-20

## [0.9.0] – 2025-10-20

### Fixed

- **Task Recovery System**: Rewrote stuck task recovery to use batch processing
  - Processes stuck tasks in batches of 100 (oldest first) preventing
    transaction timeouts
  - Failed batches use exponential backoff and bail out after 5 consecutive
    failures to prevent database hammering
  - Tasks from cancelled/failed jobs are marked as failed immediately instead of
    retrying
  - Increased maintenance statement timeout from 5s to 30s to allow recovery
    batches to complete when processing large backlogs
  - Fixes issue where thousands of tasks could remain stuck indefinitely due to
    all-or-nothing transaction rollbacks
- **Monitoring and Alerting**: Reduced Sentry event spam whilst improving alert
  quality
  - Reduced stuck task monitoring from every 5 seconds to every 5 minutes
  - Replaced per-task Sentry events with single aggregated alert reporting
    actual totals (not sample size)
  - Separated job completion checks (30s) from health monitoring (5min)
  - Expected reduction: from 3,600+ events/hour to ~12 events/hour

## [0.10.2] – 2025-10-23

## [0.10.1] – 2025-10-22

## [0.10.0] – 2025-10-22

## [0.9.2] – 2025-10-20

## [0.9.1] – 2025-10-20

## [0.9.0] – 2025-10-20

## [0.8.8] – 2025-10-19

## [0.8.7] – 2025-10-19

## [0.8.6] – 2025-10-19

### Fixed

- **Job Timeout Cleanup**: Automatically mark jobs as failed if pending for 5+
  minutes with no tasks, or running for 30+ minutes with no progress

## [0.8.5] – 2025-10-19

### Fixed

- **Large Sitemap Processing**: Batch sitemap URL enqueueing (1000 URLs per
  batch) to prevent database timeouts on sites with 10,000+ URLs

## [0.8.4] – 2025-10-19

### Fixed

- **Cache Warming Optimisation**: Skip second request for BYPASS/DYNAMIC
  (uncacheable) content
- **Timeout Enforcement**: Clarified HTTP client and context timeout protection
- **Exponential Backoff**: Added backoff for 503/rate-limiting errors (1s, 2s,
  4s, 8s, 16s, 32s, 60s max)

## [0.8.3] – 2025-10-19

### Added

- **Crawling Analysis and Planning**: Research to improve crawling success rates
  and fix timeout issues
- **Referer Header**: Added Referer header to crawler requests
- **Grafana Cloud OTLP Integration**: Configured OpenTelemetry trace export to
  Grafana Cloud Tempo
  - Traces show complete request journeys with timing breakdowns for debugging
    slow jobs
  - Automatically captures job processing, URL warming, database queries, and
    HTTP requests
  - Configured with `OTEL_EXPORTER_OTLP_ENDPOINT` and
    `OTEL_EXPORTER_OTLP_HEADERS` environment variables
  - Health check endpoints (`/health`) excluded from tracing to reduce noise

### Changed

- **Crawler Random Delay**: Adjusted from 0-333ms to 200ms-1s range
- **Reduced Log Noise**: Health check requests from Fly.io no longer generate
  INFO-level logs
  - Health checks still function normally but don't clutter production logs
  - Real API requests continue to be logged for observability
- **Cloudflare Analytics Support**: Updated Content Security Policy to allow
  Cloudflare Web Analytics beacon resources when the zone is proxied

### Fixed

- **OTLP Endpoint Configuration**: Fixed trace export to use full URL path for
  Grafana Cloud compatibility
  - Endpoint now correctly includes `/otlp/v1/traces` path
  - Authentication uses HTTP Basic Auth with Base64-encoded Instance ID and
    Access Policy Token

## [0.8.2] – 2025-10-17

### Fixed

- **Job Recovery**: ensured stale task and job cleanup runs even when the DB
  pool is saturated by routing maintenance updates through a dedicated low-cost
  transaction helper

## [0.8.1] – 2025-10-17

## [0.8.0] – 2025-10-17

### Security

- **JWT Signing Keys Migration**: Migrated from legacy JWT secrets to asymmetric
  JWT signing keys
  - Replaced HMAC (HS256) shared secret validation with JWKS-based public key
    validation
  - **Supports both RS256 (RSA) and ES256 (Elliptic Curve P-256) signing
    algorithms**
  - Added `github.com/MicahParks/keyfunc/v3` for production-ready JWKS handling
    with automatic caching and key rotation
  - Removed `SUPABASE_JWT_SECRET` environment variable - no longer needed with
    public key cryptography
  - Implemented audience validation supporting both `authenticated` and
    `service_role` tokens
  - Enhanced error handling with JWKS-specific error detection and Sentry
    integration
  - Added context cancellation handling for graceful request timeouts
  - Updated authentication to use Supabase's `/auth/v1/certs` JWKS endpoint
  - 10-minute JWKS cache refresh aligns with Supabase Edge cache duration
  - Improved security posture by eliminating shared secret vulnerabilities

### Changed

- **Authentication Configuration**: Simplified auth config structure
  - Removed `JWTSecret` field from `auth.Config` struct
  - Renamed environment variables for clarity:
    - `SUPABASE_URL` → `SUPABASE_AUTH_URL`
    - `SUPABASE_ANON_KEY` → `SUPABASE_PUBLISHABLE_KEY`
  - Updated `NewConfigFromEnv()` to only require `SUPABASE_AUTH_URL` and
    `SUPABASE_PUBLISHABLE_KEY`
  - Updated all authentication tests to use RS256 tokens with proper JWKS
    mocking

### Enhanced

- **Test Coverage**: Comprehensive JWT validation tests for both RS256 and ES256
  - Added test JWKS servers with RSA and Elliptic Curve key generation
  - Tests for valid tokens (both RS256 and ES256), invalid signatures, invalid
    audiences, and context cancellation
  - Helper functions `startTestJWKS()`, `signTestToken()`,
    `startTestJWKSWithES256()`, and `signTestTokenES256()`
  - All tests passing with 100% coverage on new JWKS functionality

## [0.7.3] – 2025-10-14

### Security

- **gRPC Dependency Update**: Updated `google.golang.org/grpc` from v1.64.0 to
  v1.64.1
  - Fixes potential PII leak where private tokens in gRPC metadata could appear
    in logs if context is logged
  - Addresses Dependabot security alert CVE (indirect dependency via
    OpenTelemetry)
  - No impact on Blue Banded Bee as we don't log contexts containing gRPC
    metadata

## [0.7.2] – 2025-10-14

## [0.7.1] – 2025-10-13

### Enhanced

- **Database Performance Optimisation**: Composite index strategy based on
  EXPLAIN ANALYZE profiling
  - Created `idx_tasks_claim_optimised` composite index for worker pool task
    claiming (50-70% latency reduction)
  - Added `idx_jobs_org_status_created` and `idx_jobs_org_created` composite
    indexes for dashboard queries (90%+ improvement, 11ms → <1ms)
  - Dropped unused indexes (`idx_jobs_stats`, `idx_jobs_avg_time`,
    `idx_jobs_duration`) saving ~1.3 MB and improving write performance
  - Eliminated sequential scans on jobs table (was scanning 5899 buffers for 164
    rows)
  - Migration: `20251013104047_add_composite_indexes_for_query_optimisation.sql`
  - Migration: `20251013103326_drop_unused_job_indexes.sql`

### Fixed

- **Database Connection Timeout Configuration**: Fixed nested timeout check bug
  - `idle_in_transaction_session_timeout` now correctly applied independently of
    `statement_timeout`
  - Previously, idle timeout was only added if statement_timeout was missing
  - Ensures zombie transaction cleanup works in all configurations

### Documentation

- **Database Performance**: Comprehensive documentation of optimisation strategy
  - Added "Connection Pool Sizing Strategy" section to DATABASE.md with sizing
    formulas and rationale
  - Documented composite index design and query patterns in DATABASE.md
  - Established PostgreSQL cache hit rate baseline (99.94% index, 99.76% table)
    via production query analysis
  - Both metrics exceed 99% target indicating optimal shared buffer
    configuration

## [0.7.0] – 2025-10-12

### Added

- **OpenTelemetry Tracing and Prometheus Metrics**: Comprehensive observability
  infrastructure for performance monitoring
  - Created dedicated `internal/observability` package with OpenTelemetry (OTLP)
    and Prometheus integration
  - Worker task tracing with span instrumentation for individual cache warming
    operations
  - Prometheus metrics endpoint (`/metrics`) exposing task duration histograms
    and counters
  - Configurable OTLP exporter for sending traces to Grafana Cloud or other
    OpenTelemetry backends
  - Environment-aware configuration with sampling controls (10% production, 100%
    development)
  - Process and Go runtime metrics automatically collected
  - HTTP request instrumentation via `otelhttp` middleware

- **Grafana Cloud Integration**: Production monitoring with Grafana Alloy for
  metrics collection
  - Deployed Grafana Alloy sidecar on Fly.io to scrape Prometheus metrics from
    application
  - Successfully configured metrics pipeline: App → Alloy → Grafana Cloud
    Prometheus
  - Resolved authentication and endpoint configuration for Cloud Access Policy
    tokens
  - 310+ metrics flowing into Grafana Cloud including database connections,
    worker performance, and HTTP traffic

- **Database Performance Optimisation**: Strategic indexing and query
  improvements
  - Added composite index `idx_tasks_running_started_at` on
    `(status, started_at)` for efficient stale task recovery
  - Enabled `pg_stat_statements` extension for PostgreSQL query performance
    analysis
  - Added `idle_in_transaction_session_timeout` (5 seconds) to prevent
    connection pool exhaustion
  - Cached normalised page paths on insert to reduce duplicate URL processing
  - Implemented duplicate page key check during URL enqueuing to prevent
    redundant tasks

- **Performance Testing Infrastructure**: Load testing tools for benchmarking
  and optimisation
  - Created `scripts/load-test-simple.sh` for automated performance testing
  - Batch job loading capability for testing with realistic workloads
  - Comprehensive documentation in `scripts/README-load-test.md`

- **Performance Research Documentation**: In-depth research on Go and PostgreSQL
  optimisation
  - Comprehensive analysis in `docs/research/2025-10/EVALUATION.md` covering
    profiling, database tuning, and architectural patterns
  - Documented 9 performance optimisation articles covering Go patterns,
    PostgreSQL pooling, and Supabase performance
  - Captured baseline performance metrics from Supabase dashboard for
    optimisation tracking

### Enhanced

- **Worker Pool Instrumentation**: Detailed telemetry for cache warming
  operations
  - Worker tasks emit OpenTelemetry spans with job ID, task ID, domain, path,
    and find_links attributes
  - Task duration and outcome metrics (completed/failed) recorded to Prometheus
  - Graceful shutdown with proper telemetry provider cleanup

- **Database Insert Efficiency**: Reduced redundant processing and improved
  throughput
  - Optimised insert operations to check for existing pages before database
    calls
  - Improved DB throttling to reduce duplicate queue insertions
  - Better handling of high-throughput scenarios with concurrent workers

- **HTTP Handler Instrumentation**: Automatic request tracing for API endpoints
  - `WrapHandler` function applies OpenTelemetry instrumentation when providers
    are active
  - Span names formatted as `METHOD /path` for clear trace visualisation
  - Trace and baggage context propagated across service boundaries

- **Link Extraction Performance**: Optimised visible link checker with reduced
  regex usage
  - Improved link visibility detection performance
  - Reduced CPU overhead from regex operations in crawler

### Fixed

- **Code Quality**: Addressed linting and formatting issues
  - Changed Codecov thresholds to informational mode (project-level only, not
    patch-level)
  - Fixed formatting across all modified files
  - Removed completed tasks from evaluation documentation

### Changed

- **Review App Workflow**: Skip documentation-only changes to reduce CI overhead
  - Review apps no longer deploy for `.md` file changes
  - Faster PR feedback cycle for documentation updates

- **Database Migrations**: New migrations for performance improvements
  - `20251012060206_idx_tasks_running_started_at.sql` - Adds composite index for
    worker recovery queries
  - `20251012070000_enable_pg_stat_statements.sql` - Enables query performance
    monitoring extension

### Documentation

- **Performance Analysis**: Extensive research documentation for future
  optimisation work
  - Supabase performance metrics baseline captured with 122 data points
  - Articles on Go performance patterns, database pooling, and microservices
    architecture
  - Evaluation plan documenting profiling methodology and optimisation targets

## [0.6.9] – 2025-10-12

## [0.6.8] – 2025-10-11

## [0.6.7] – 2025-10-11

### Fixed

- **Cache Warming Improvement Calculation**: Fixed "Improved Pages" incorrectly
  showing 100% when cache was already warm
  - Changed logic from `second_response_time < response_time` to
    `second_response_time > 0 AND second_response_time < response_time`
  - Pages with `second_response_time = 0` (already cached) are no longer counted
    as "improved"
  - Improvement rate now accurately reflects pages actually warmed by this job
  - Stats calculation version bumped to v4.0

## [0.6.6] – 2025-10-11

### Fixed

- **Job Metrics Calculation**: Fixed response time metrics displaying 0ms when
  cache warming is perfectly effective
  - Resolved bug where `COALESCE(second_response_time, response_time)` treated
    `0` as valid value instead of falling back to first request times
  - Now uses `NULLIF(second_response_time, 0)` to convert instant cache hits
    (0ms) to NULL, enabling fallback to meaningful first-request metrics
  - Recalculates existing jobs with buggy v1.0 or v2.0 stats automatically on
    migration
  - Stats calculation version bumped to v3.0

## [0.6.5] – 2025-10-11

### Fixed

- **Share Link API**: Return 200 with exists flag instead of 404 when no link
  exists
  - Changed GET /v1/jobs/:id/share-links to return 200 with `{"exists": false}`
    when no share link exists
  - Returns 200 with `{"exists": true, "token": "...", "share_link": "..."}`
    when link exists
  - Updated frontend to check exists field instead of 404 status
  - Eliminates console errors and provides cleaner API semantics

## [0.6.4] – 2025-10-11

### Added

- **Automated Release System**: CI now automatically creates releases when
  merging to main
  - Changelog-driven versioning using `[Unreleased]`, `[Unreleased:minor]`, or
    `[Unreleased:major]` markers
  - Auto-updates CHANGELOG.md with version number and date on merge
  - Creates git tags and GitHub releases with changelog content
  - All releases marked as pre-release until stable
- **Changelog Validation**: PR checks enforce changelog updates for all code
  changes
  - Blocks merges if `[Unreleased]` section is empty
  - Skips validation for docs/config-only changes

- **CI Formatting Enforcement**: Automated code formatting checks in CI pipeline
  - Added golangci-lint v2.5.0 with Australian English spell checking
  - Prettier formatting for Markdown, YAML, JSON, HTML, CSS, and JavaScript
  - Pre-commit hooks auto-format files before every commit
  - Format check job blocks merges if formatting is incorrect
- **Sentry Error Tracking on Preview Branches**: Preview apps now report to
  Sentry
  - Added `SENTRY_DSN` to review app secrets for staging environment visibility
  - 5% trace sampling for preview environments (vs 10% production)
  - Enables early issue detection before production deployment

### Fixed

- **Stuck Task Recovery**: Resolved recurring "task stuck in running state"
  errors
  - Fixed error handling in `recoverStaleTasks()` to properly rollback failed
    transactions
  - Recovery attempts now trigger transaction rollback when UPDATE fails
  - Expected 99.9% reduction in stuck task alerts (from 37k to <10 per
    occurrence)
- **Fly.io Review App Cleanup**: Fixed preview apps not being deleted after PR
  merge
  - Corrected YAML syntax error preventing cleanup job from running
  - Removed workflow-level paths-ignore that was blocking cleanup triggers
  - Added cleanup script for manual removal of orphaned apps
- **CI Coverage Report**: Fixed coverage job failing when tests are skipped
  - Coverage report now only runs if at least one test job succeeds
  - Prevents "no coverage files found" errors on documentation-only changes

### Enhanced

- **Code Quality Standards**: Documented linting requirements in CLAUDE.md
  - Australian English spelling enforced via misspell linter
  - Cyclomatic complexity limit: 35
  - Comprehensive linter suite: govet, staticcheck, errcheck, revive, gofmt,
    goimports

## [0.6.3] – 2025-10-09

### Added

- **Dashboard Share Links**: One-click share action on job cards generates and
  copies public URLs with inline feedback.
- **Share Link API Tests**: Contract coverage for create/reuse/revoke flows and
  shared endpoints.

### Improved

- **Unified Job Page**: `/shared/jobs/{token}` now reuses the job details
  template in read-only mode with shared API wiring.
- **Job Page Controls**: Share panel supports generate/copy/revoke with
  shared-mode guards and cleaner script loading.

## [0.6.2] – 2025-10-08

### Fixed

- **Worker Resilience**: Added per-task timeouts, panic recovery, and transient
  connection retries so stuck tasks and “bad connection” alerts recover
  automatically.

## [0.6.1] – 2025-10-08

### Added

- **Standalone Job Page**: Split the dashboard modal into `/jobs/{id}` with
  binder-driven stats, exports, metadata tooltips and pagination parity.

### Improved

- **Dashboard Binding Helpers**: Hardened metric visibility, tooltip loading,
  and task table rendering for the new job page.

## [0.6.0] – 2025-10-05

### Fixed

- **Database Security**: Resolved ambiguous column references in RLS policies
  - Fixed "column reference 'id' is ambiguous" errors preventing job cleanup
  - Qualified all column names with table names in RLS policy subqueries
  - Jobs no longer stuck in pending status due to SQL errors
- **Performance Metrics**: Corrected P95 response time display showing as NaN
  - Removed premature string conversion causing Math.round() to fail
  - P95 metric now displays correctly in job modal
- **Dashboard Authentication**: Fixed event delegation issues
  - Resolved authentication errors when accessing dashboard endpoints
  - Improved token handling and validation

### Changed

- **Failed Pages Metric**: Replaced broken links metric with failed pages count
  - Now counts tasks with `status='failed'` instead of HTTP 4xx codes only
  - Captures crawler errors that don't set HTTP status codes
  - Renamed `total_broken_links` to `total_failed_pages` for clarity
  - Removed `total_404s` metric entirely (redundant with failed pages)
  - Updated dashboard UI labels and export button text
  - Statistics calculation version bumped to v3.0
- **Performance Statistics**: Switched to second response time for cache
  effectiveness
  - Job statistics now use `second_response_time` (after cache warming) for all
    metrics
  - Provides more accurate representation of user-facing performance
  - First response time still tracked separately for cache improvement analysis

### Added

- **Metadata Tooltips**: Added help information for all job metrics
  - Info icon (🛈) displays contextual help for each statistic
  - Covers cache metrics, response times, failed pages, slow pages, redirects
  - Improved user understanding of dashboard metrics
- **CSP Headers**: Enhanced Content Security Policy for analytics
  - Added Google Tag Manager (GTM) to script-src and img-src
  - Added Google Analytics domains to connect-src
  - Added gstatic.com for Google services resources
- **CSV Export**: Improved data export functionality
  - Export buttons now correctly labelled (Failed Pages, Slow Pages)
  - CSV exports match updated metric definitions

### Improved

- **Dashboard Data Binding**: Enhanced attribute system for cleaner HTML
  - Updated from `data-*` to `bbb-*` attributes across dashboard
  - Backwards compatibility maintained during transition
  - Improved separation of concerns in frontend code
- **External Links**: Dashboard preview links in PR comments open in new tabs
  - Added `target="_blank"` for better user experience

## [0.10.2] – 2025-10-23

## [0.10.1] – 2025-10-22

## [0.10.0] – 2025-10-22

## [0.9.2] – 2025-10-20

## [0.9.1] – 2025-10-20

## [0.9.0] – 2025-10-20

## [0.8.8] – 2025-10-19

## [0.8.7] – 2025-10-19

## [0.8.6] – 2025-10-19

## [0.8.5] – 2025-10-19

## [0.8.4] – 2025-10-19

## [0.8.3] – 2025-10-19

## [0.8.2] – 2025-10-17

## [0.8.1] – 2025-10-17

## [0.8.0] – 2025-10-17

## [0.7.3] – 2025-10-14

## [0.7.2] – 2025-10-14

## [0.7.1] – 2025-10-13

## [0.7.0] – 2025-10-12

## [0.6.9] – 2025-10-12

## [0.6.8] – 2025-10-11

## [0.6.7] – 2025-10-11

## [0.6.6] – 2025-10-11

## [0.6.5] – 2025-10-11 – 2025-08-18

### Enhanced

- **Comprehensive API Testing Infrastructure**: Complete testing foundation for
  Stage 5
  - Added comprehensive tests for all major API endpoints (createJob, getJob,
    updateJob, cancelJob, getJobTasks)
  - Achieved 33.2% API package coverage (+1500% improvement from baseline)
  - Implemented interface-based testing (JobManagerInterface) and sqlmock
    patterns
  - Added comprehensive dashboard and webhook endpoint testing
  - Created separated test file structure for maintainability (test_mocks.go,
    jobs_create_test.go, etc.)
- **Function Refactoring Excellence**: Major complexity reduction using
  Extract + Test + Commit
  - Completed processTask refactoring: 162 → 28 lines (83% reduction)
  - Completed processNextTask refactoring: 136 → 31 lines (77% reduction)
  - Created 6 focused, single-responsibility functions with 100% coverage on
    testable functions
  - Achieved consistent 75-85% complexity reductions across targeted functions

### Added

- **Testing Architecture**: Interface-based dependency injection enabling
  comprehensive unit testing
  - MockJobManager and MockDBClient for isolated API testing
  - Sqlmock integration for testing direct SQL query functions
  - Auth context utilities testing (GetUserFromContext: 0% → 100%)
  - Table-driven test patterns with comprehensive edge case coverage

### Improved

- **Documentation Cleanup**: Streamlined and accuracy-focused documentation
  - Retired REFACTOR_PLAN.md after successful completion of methodology goals
  - Streamlined TEST_PLAN.md to forward-focused testing guide
  - Removed outdated testing documentation with inaccurate coverage claims
  - Deleted redundant and completed planning documents

## [0.5.34+] – 2025-08-16

### Improved

- **Code Architecture**: Major refactoring eliminating monster functions (>200
  lines)
  - Applied Extract + Test + Commit methodology across 5 core functions
  - 80% reduction in function complexity (1353 → 274 lines total)
  - Created 23 focused, single-responsibility functions with comprehensive tests
- **Testing Coverage**: Expanded from 30% to 38.9% total coverage
  - Added 350+ test cases across API, database, job management, and crawler
    logic
  - Introduced focused unit testing patterns with comprehensive mocking
  - Implemented table-driven tests and edge case validation
- **API Architecture**: Improved async patterns and error handling
  - CreateJob returns immediately with background processing
  - Proper context propagation with timeouts for goroutines
  - Idiomatic Go error patterns throughout
- **Database Operations**: Simplified and modularised core database functions
  - Separated table creation, indexing, and security setup
  - Enhanced testability with focused functions

## [Previous] – 2025-08-16

### Enhanced

- **Test Coverage Expansion**: Major improvements to jobs package testing
  - Improved test coverage: jobs package (1% → 31.6%)
  - Refactored WorkerPool to use interfaces for proper dependency injection
  - Created comprehensive unit tests for worker processing and job lifecycle
  - Moved helper functions from tests to production code where they belong
  - Fixed test design to test actual code rather than re-implement logic

### Added

- **Interface-Based Architecture**: Enabled proper unit testing
  - `DbQueueInterface` - Interface for database queue operations
  - `CrawlerInterface` - Extended with GetUserAgent method
  - Mock implementations for both interfaces in tests
- **Worker Processing Tests**: Core task processing functionality
  - `worker_process_test.go` - Tests for processTask and processNextTask
  - Error classification and retry logic tests
  - Task processing with various scenarios (delays, redirects, errors)

- **Job Lifecycle Tests**: Job management functionality
  - `job_lifecycle_test.go` - Tests for job completion detection
  - Job progress calculation tests
  - Status transition validation tests
  - Job status update mechanism tests

- **Production Helper Methods**: Moved from tests to JobManager
  - `IsJobComplete()` - Determines when a job is finished
  - `CalculateJobProgress()` - Calculates job completion percentage
  - `ValidateStatusTransition()` - Validates job status changes
  - `UpdateJobStatus()` - Updates job status with timestamps

### Fixed

- **Architectural Issues**: Resolved design problems preventing testing
  - WorkerPool now accepts interfaces instead of concrete types
  - CreatePageRecords now accepts TransactionExecutor interface
  - Removed unused methods from DbQueueInterface
  - Added missing GetUserAgent to MockCrawler

## [0.5.34] – 2025-08-08

### Enhanced

- **Test Infrastructure Improvements**: Comprehensive test suite enhancements
  - Fixed critical health endpoint panic when DB is nil - now returns 503 status
  - Made DBClient interface fully mockable for unit testing
  - Added sqlmock tests for database health endpoint
  - Extracted DSN augmentation logic to testable helper function
  - Created comprehensive unit tests for worker and manager components
  - Fixed broken `contains()` function in advanced worker tests
  - Added proper cleanup with `t.Cleanup()` for resource management
  - Removed fragile timing assertions in middleware tests
  - Enabled fail-fast behaviour in test scripts with `set -euo pipefail`

### Added

- **Mock Infrastructure**: Complete mock implementations for testing
  - Expanded MockDB with all DBClient interface methods
  - Created MockDBWithRealDB wrapper for sqlmock integration
  - Added comprehensive DSN helper tests covering URL and key=value formats

### Fixed

- **Test Quality Issues**: Resolved critical test suite problems
  - Fixed placeholder tests in db_operations_test.go
  - Centralised version string management to avoid hardcoded values
  - Improved test coverage: db package (10.5% → 14.3%), jobs package (1.1% →
    5.0%)
  - Modernised interface{} to any throughout test files

## [0.5.33] – 2025-08-06

### Enhanced

- **Webhook ID**: Created unique field on user for use in Webhook verification
  (Webflow) rather than using user ID

### Fixed

- **Account creation**: New accounts weren't being created and org name was
  wrong
  - Updated sign in or create account to create a new profile
  - Fix logic to create org name based on domain

- **Supabase / Github workflow**: Fixed schema issues with main vs. test-branch
  in supabase and github
  - Deleted all data from Supabase, including a gigantic job (abc.net.au) that
    was in an infinite loop and huge dataset and was just for testing.
  - Deleted all migrations
  - Created new clean migration file for both branches
  - Setup preview branching for PRs in Github to apply migrations there for
    tests

## [0.5.33] – 2025-08-02

### Enhanced

- **Admin Endpoint Security**: Implemented proper authentication for admin
  endpoints
  - Added `system_role` authentication requirement for all admin endpoints
    (`/admin/*`)
  - Admin endpoints now require `system_role` claim in JWT token for access
  - Unauthorised access attempts properly rejected with 403 Forbidden responses
  - Comprehensive test coverage added for admin authentication scenarios
  - Security enhancement ensures admin functionality is protected in production

## [0.5.32] – 2025-08-01

### Fixed

- **Job Progress Counting**: Fixed database trigger causing completed_tasks to
  exceed total_tasks
  - Updated `update_job_progress` trigger to recalculate total_tasks from actual
    task count
  - Migration: `20250801113006_fix_update_job_progress_trigger_total_tasks.sql`

## [0.5.31] – 2025-07-28

### Added

- **Comprehensive robots.txt Compliance**:
  - Added robots.txt parsing and crawl-delay honouring
  - Implemented URL filtering against Disallow/Allow patterns
  - Added robots.txt caching at job level to prevent repeated fetches
  - Manual root URLs now fail if robots.txt cannot be checked
  - Dynamically discovered links are filtered against robots rules
  - Added GetUserAgent method to crawler for proper identification
  - Added 1MB size limit for robots.txt parsing (security)

### Changed

- **Performance Optimisation**:
  - Robots.txt is now fetched once per job and cached in worker pool
  - Database query reduced from per-task to per-job for job information
  - Refactored processSitemap into smaller, maintainable functions

### Fixed

- **Interface Cleanup**: Removed duplicate DiscoverSitemaps method from
  interfaces
- **Security**: Reduced robots.txt size limit from 10MB to 1MB to prevent memory
  exhaustion

## [0.5.30] – 2025-07-27

### Added

- **Comprehensive Test Suite**:
  - Integration tests for core job operations (GetJob, CreateJob, CancelJob,
    ProcessSitemapFallback, EnqueueJobURLs)
  - Unit tests with mocks using testify framework
  - Refactored to use interfaces for better testability (CrawlerInterface)
  - Test coverage reporting with Codecov (17.4% coverage achieved)
  - Test Analytics enabled with JUnit XML reports
  - Codecov Flags and Components configuration for better test categorisation
- **Codecov Configuration**: Added codecov.yml for coverage reporting settings
- **Post-Launch API Testing Plan**: Created comprehensive testing strategy for
  implementation after product launch

### Changed

- **CI/CD Pipeline**:
  - Updated to use Supabase pooler URLs for IPv4 compatibility in GitHub Actions
  - Separated test workflow from deployment workflow
  - Added unit and integration test separation with build tags
- **Test Environment**: Standardised on TEST_DATABASE_URL for all test database
  connections
- **Testing Documentation**: Reorganised into modular structure under
  docs/testing/
- **Project Guidance**: Updated CLAUDE.md and gemini.md with platform
  documentation verification approach

### Fixed

- **CI Database Connection**: Resolved IPv6 connectivity issues by using
  Supabase session pooler
- **Test Environment Loading**: Fixed test configuration to properly use
  .env.test file
- **Coverage Calculation**: Fixed coverage reporting to include all packages
  with -coverpkg=./...
- **Test Race Conditions**: Implemented polling approach instead of fixed sleep
  times

## [0.5.29] – 2025-07-26

### Added

- **Sitemap Fallback**: Falls back to crawling from root page when sitemap
  unavailable
- **Database Migrations**: Transitioned to migration-based database management

## [0.5.28] – 2025-07-19

### Fixed

- **Memory Leak**: Removed unbounded in-memory HTTP cache that was causing
  memory exhaustion during crawl jobs. The cache was storing entire HTML pages
  without eviction, leading to out-of-memory crashes.

## [0.5.27] – 2025-07-19

### Enhanced

- **DB Optimisation**: Implemented a bunch of indexes on Supabase tables and
  deleted all historical data on pages/domains/tasks/jobs to clean and speed up.

## [0.5.26] – 2025-07-07

### Enhanced

- **Crawler Efficiency**: Implemented an in-memory cache for the HTTP client
  used by the crawler. This significantly reduces bandwidth and speeds up
  crawling by preventing the repeated download of assets (like JavaScript and
  CSS) within the same crawl job.

## [0.5.25] – 2025-07-06

### Github action updates

- **Codecov**: Implemented integration to report on testing coverage, indicated
  in badge in README
- **Go Report**: Added code quality reporting into README

## [0.5.24] – 2025-07-06

### Security

- **CSRF Protection**: Implemented global Cross-Site Request Forgery (CSRF)
  protection by adding Go 1.25's experimental `http.CrossOriginProtection`
  middleware to all API endpoints. This hardens the application against
  malicious cross-origin requests that could otherwise perform unauthorised
  actions on behalf of an authenticated user.

## [0.5.23] – 2025-07-06

### Added

- **Performance Debugging**: Implemented Go's built-in flight recorder
  (`runtime/trace`) to allow for in-depth performance analysis of the
  application in production environments. The trace data is accessible via the
  `/debug/fgtrace` endpoint.

### Fixed

- **Flight Recorder**: Corrected the flight recorder's shutdown logic to ensure
  `trace.Stop()` is called during graceful server shutdown instead of
  immediately on startup. This allows the recorder to capture the full
  application lifecycle, making it usable for production performance debugging.

## [0.5.22] – 2025-07-03

### Enhanced

- **Database Performance**: Implemented an in-memory cache for page lookups
  (`pages` table) to significantly reduce redundant "upsert" queries. This
  dramatically improves performance during the page creation phase of a job by
  caching results for URLs that are processed multiple times within the same
  job.

## [0.5.21] – 2025-07-03

### Changed

- **Database Driver**: Switched the PostgreSQL driver from `lib/pq` to the more
  modern and performant `pgx`.
  - This resolves underlying issues with connection poolers (like Supabase
    PgBouncer) without requiring connection string workarounds.
  - The `prepare_threshold=0` setting is no longer needed and has been removed.
- **Notification System**: Rewrote the database notification listener
  (`LISTEN/NOTIFY`) to use `pgx`'s native, more robust implementation, improving
  real-time worker notifications.

### Enhanced

- **Database Performance**: Optimised the `tasks` table indexing for faster
  worker performance.
  - Replaced several general-purpose indexes with a highly specific partial
    index (`idx_tasks_pending_claim_order`) for the critical task-claiming
    query.
  - This significantly improves the speed and scalability of task processing by
    eliminating expensive sorting operations.

### Fixed

- **Graceful Shutdown**: Fixed an issue where the new `pgx`-based notification
  listener would not terminate correctly during a graceful shutdown, preventing
  the worker pool from stopping cleanly.

## [0.5.20] – 2025-07-03

### Added

- **Cache Warming Auditing**: Added detailed auditing for the cache warming
  retry mechanism.
  - The `tasks` table now includes a `cache_check_attempts` JSONB column to
    store the results of each `HEAD` request check.
  - Each attempt logs the cache status and the delay before the check.

### Enhanced

- **Cache Warming Strategy**: Improved the cache warming retry logic for more
  robust cache verification.
  - Increased the maximum number of `HEAD` check retries from 5 to 10.
  - Implemented a progressive backoff for the delay between checks, starting at
    2 seconds and increasing by 1 second for each subsequent attempt.

### Fixed

- **Database Connection Stability**: Resolved a critical issue causing
  `driver: bad connection` and `unexpected Parse response` errors when using a
  connection pooler (like Supabase PgBouncer).
  - The PostgreSQL connection string now includes `prepare_threshold=0` to
    disable server-side prepared statements, ensuring compatibility with
    transaction-based poolers.
  - Added an automatic schema migration (`ALTER TABLE`) to ensure the
    `cache_check_attempts` column is added to existing databases.

## [0.5.19] – 2025-07-02

### Enhanced

- **Task Prioritisation**: Refactored job initiation and link discovery for more
  accurate and efficient priority assignment.
  - The separate, post-sitemap homepage scan for header/footer links has been
    removed, eliminating a redundant HTTP request and potential race conditions.
  - The homepage (`/`) is now assigned a priority of `1.000` directly during
    sitemap processing.
  - Link discovery logic is now context-aware:
    - On the homepage, links in the `<header>` are assigned priority `1.000`,
      and links in the `<footer>` get `0.990`.
    - On all other pages, links within `<header>` and `<footer>` are ignored,
      preventing low-value navigation links from being crawled repeatedly.
    - Links in the page body inherit their priority from the parent page as
      before.

## [0.5.18] – 2025-07-02

### Enhanced

- **Crawler Efficiency**: Implemented a comprehensive visibility check to
  prevent the crawler from processing links that are hidden. The check includes
  inline styles (`display: none`, `visibility: hidden`), common utility classes
  (`hide`, `d-none`, `sr-only`, etc.), and attributes like `aria-hidden="true"`,
  `data-hidden`, and `data-visible="false"`. This significantly reduces the
  number of unnecessary tasks created.

## [0.5.17] – 2025-07-02

### Added

- **Task Logging**: Included the `priority_score` in the log message when a task
  is claimed by a worker for improved debugging.

### Fixed

- **Crawler Stability**: Fixed an infinite loop issue where relative links
  containing only a query string (e.g., `?page=2`) were repeatedly appended to
  the current URL instead of replacing the existing query.

## [0.5.16] – 2025-07-02

### Enhanced

- **User Registration**: The default organisation name is now set to the user's
  full name upon registration for a more personalized experience.
- **Organisation Name Cleanup**: Organisation names derived from email addresses
  are now cleaned of common TLDs (e.g., `.com`), ignores generic domains, and
  doesn't capitalise.

### Fixed

- **Database Efficiency**: Removed a redundant database call in the page
  creation process by passing the domain name as a parameter.
- **Task Auditing**: Ensured that the `retry_count` for a task is correctly
  preserved when a task succeeds after one or more retries.

## [0.5.15] – 2025-07-02

### Changed

- **Codebase Cleanup**: Numerous small changes to improve code clarity,
  including fixing comment typos, removing unused code, and standardising
  function names.
- **Worker Pool Logic**: Simplified worker scaling logic and reduced worker
  sleep time to improve responsiveness.

### Fixed

- **Architectural Consistency**: Corrected a flaw where the `WorkerPool` did not
  correctly use the `JobManager` for enqueueing tasks, ensuring
  duplicate-checking logic is now properly applied.

### Documentation

- **Project Management**: Updated `TODO.md` to convert all file references to
  clickable links and consolidated several in-code `TODO` comments into the main
  file for better tracking.
- **AI Collaboration**: Added `gemini.md` to document the best practices and
  working protocols for AI collaboration on this project.
- **Language Standardisation**: Renamed `Serialize` function to `Serialise` to
  maintain British English consistency throughout the codebase.

## [0.5.14] – 2025-06-26

### Added

- **Task Prioritisation Implementation**: Implemented priority-based task
  processing system
  - Added `priority_score` column to tasks table (0.000-1.000 range)
  - Tasks now processed by priority score (DESC) then creation time (ASC)
  - Homepage automatically gets priority 1.000 after sitemap processing
  - Header links (detected by common paths) also get priority 1.000
  - Discovered links inherit 80% of source page priority (propagation)
  - Added index `idx_tasks_priority` for efficient priority-based queries
  - All tasks start at 0.000 and only increase based on criteria

### Enhanced

- **Task Processing Order**: Changed from FIFO to priority-based processing
  - High-value pages (homepage, header links) crawled first
  - Important pages discovered early get higher priority
  - Ensures critical site pages are cached before less important ones

### Fixed

- **Recrawl pages with EXPIRED cache status**

## [0.5.13] – 2025-06-26

### Added

- **Task Prioritisation Planning**: Created comprehensive plan for
  priority-based task processing
  - PostgreSQL view-based approach using percentage scores (0.0-1.0)
  - Minimal schema changes - only adds `priority_score` column to pages table
  - Homepage detection and automatic highest priority assignment
  - Link propagation scoring - pages inherit 80% of source page priority
  - Detailed implementation plan in
    [docs/plans/task-prioritization.md](docs/plans/_archive/task-prioritisation.md)

### Enhanced

- **Job Duplicate Prevention**: Cancel existing jobs when creating new job for
  same domain
  - Prevents multiple concurrent crawls of same domain
  - Automatically cancels in-progress jobs for domain before creating new one
  - Improves resource utilisation and prevents redundant crawling

- **Cache Warming Timing**: Adjusted delay for second cache warming attempt
  - Increased delay to 1.5x initial response time for better cache propagation
  - Added randomisation to cache warming delays for more natural traffic
    patterns
  - Enhanced logging of cache status results for analysis

### Fixed

- **Link Discovery**: Fixed link extraction to properly find paginated links
  - Restored proper link discovery functionality that was inadvertently disabled

## [0.5.12] – 2025-06-06

### Enhanced

- **Cache Warming Timing**: Added 500ms delay between first request (cache MISS
  detection) and second request (cache verification) to allow CDNs time to
  process and cache the first response
- **Webflow Webhook Domain Selection**: Fixed webhook to use first domain
  (primary/canonical) instead of last domain (staging .webflow.io)
- **Webflow Webhook Page Limits**: Removed 100-page limit for webhook-triggered
  jobs - now unlimited for complete site cache warming

### Fixed

- **Build Error**: Removed unused `fmt` import from `internal/api/handlers.go`
  that was causing GitHub Actions build failures

## [0.5.11] – 2025-06-06

### Added

- **Webflow Webhook Integration**: Automatic cache warming triggered by Webflow
  site publishing
  - Webhook endpoint `/v1/webhooks/webflow/USER_ID` for user-specific triggers
  - Automatic job creation and execution when Webflow sites are published
  - Smart domain selection (uses first domain in array - primary/canonical
    domain)
- **Job Source Tracking**: Comprehensive tracking of job creation sources for
  debugging and analytics
  - `source_type` field: `"webflow_webhook"` or `"dashboard"`
  - `source_detail` field: Clean display text (publisher name or action type)
  - `source_info` field: Full debugging JSON (webhook payload or request
    details)

### Enhanced

- **Job Creation Architecture**: Refactored to eliminate code duplication
  - Extracted shared `createJobFromRequest()` function for consistent job
    creation
  - Webhook and dashboard endpoints now use common job creation logic
  - Improved maintainability and consistency across creation sources

### Technical Implementation

- **Database Schema**: Added `source_type`, `source_detail`, and `source_info`
  columns to jobs table
- **Webhook Security**: No authentication required for webhooks (Webflow can
  POST directly)
- **Source Attribution**: Dashboard jobs tagged as `"create_job"` ready for
  future `"retry_job"` actions

## [0.5.10] – 2025-06-06

### Fixed

- **Cache Warming Data Storage**: Fixed second cache warming data not being
  stored in database
- **Timeout Retry Logic**: Added automatic retry for network timeouts and
  connection errors up to 5 attempts

## [0.5.9] – 2025-06-06

### Enhanced

- **Worker Pool Scaling**: Improved auto-scaling for better performance and bot
  protection
  - Simplified worker scaling from complex job-requirements tracking to simple
    +5/-5 arithmetic per job
  - Auto-scaling: 1 job = 5 workers, 2 jobs = 10 workers, up to maximum 50
    workers (10 jobs)
  - Each job gets dedicated workers preventing single-job monopolisation and bot
    detection risks
- **Database Connection Pool**: Increased to support higher concurrency
  - MaxOpenConns: 25 → 75 connections to prevent bottlenecks with increased
    worker count
  - MaxIdleConns: 10 → 25 connections for better connection reuse
- **Crawler Rate Limiting**: Reduced aggressive settings for better politeness
  to target servers
  - MaxConcurrency: 50 → 10 concurrent requests per crawler instance
  - RateLimit: 100 → 10 requests per second for safer cache warming

### Technical Implementation

- **Simplified Scaling Logic**: Removed complex `jobRequirements` map and
  maximum calculation logic
  - `AddJob()`: Simple `currentWorkers + 5` with max limit of 50
  - `RemoveJob()`: Simple `currentWorkers - 5` with minimum limit of 5
  - Eliminated per-job worker requirement tracking for cleaner, more predictable
    scaling

## [0.5.8] – 2025-06-03

### Added

- **Cache Warming System**: Implemented blocking cache warming with second HTTP
  requests on cache MISS/BYPASS
  - Added `second_response_time` and `second_cache_status` columns to track
    cache warming effectiveness
  - Cache warming logic integrated into crawler with automatic MISS detection
    from multiple CDN headers
  - Blocking approach ensures complete metrics collection and immediate cache
    verification
  - Supabase can calculate cache warming success (`cache_warmed`) using:
    `second_cache_status = 'HIT'`

### Fixed

- **Critical Link Extraction Bug**: Fixed context handling bug that was
  preventing all link discovery
  - Link extraction was defaulting to disabled when `find_links` context value
    wasn't properly set
  - Now defaults to enabled link extraction, fixing pagination link discovery
    (e.g., `?b84bb98f_page=2`)
  - **TODO: Verify this fix works by testing teamharvey.co/stories pagination
    links**
- **Link Extraction Logic**: Consolidated to Colly-only crawler to extract only
  user-clickable links
  - Removed overly aggressive filtering that was blocking legitimate navigation
    links
  - Now only filters empty hrefs, fragments (#), javascript:, and mailto: links
- **Dashboard Form**: Fixed max_pages input field to consistently show default
  value of 0 (unlimited)

### Enhanced

- **Code Architecture**: Eliminated logic duplication in cache warming
  implementation
  - Cache warming second request reuses main `WarmURL()` method with
    `findLinks=false`
  - Removed redundant `cache_warmed` field - can be calculated in
    Supabase/dashboard
  - Database schema includes cache warming columns in initial table creation for
    new installations

## [0.5.7] – 2025-06-01

### Fixed

- **Critical Job Creation Bug**: Resolved POST request failures preventing job
  creation functionality
  - Fixed `BBDataBinder.fetchData()` method to properly accept and use options
    parameter for method, headers, and body
  - Method signature updated from `async fetchData(endpoint)` to
    `async fetchData(endpoint, options = {})`
  - POST requests now correctly send JSON body data instead of being converted
    to GET requests
  - Job creation modal now successfully creates jobs and refreshes dashboard
    data
- **Data Binding Library**: Enhanced fetchData method to support all HTTP
  methods
  - Added proper options parameter spread to fetch configuration
  - Maintained backward compatibility for GET requests (existing code
    unaffected)
  - Fixed API integration throughout dashboard for POST, PUT, DELETE operations

### Enhanced

- **Job Creation Modal**: Simplified interface with essential fields only
  - Removed non-functional include_paths and exclude_paths fields that aren't
    implemented in API
  - Hidden concurrency setting as job-level concurrency has no effect (system
    uses global concurrency of 50)
  - Set sensible defaults: use_sitemap=true, find_links=true, concurrency=5
  - Changed domain input from URL type to text type to allow simple domain names
    (e.g., "teamharvey.co")
- **User Experience**: Improved job creation workflow with better validation and
  feedback
  - Domain input now accepts domain names without requiring full URLs with
    protocol
  - Better error messaging when job creation fails
  - Real-time progress updates after successful job creation
  - Toast notifications for success and error states

### Technical Implementation

- **Data Binding Library Rebuild**: Updated and rebuilt all Web Components with
  fetchData fix
  - Rebuilt `bb-data-binder.js` and `bb-data-binder.min.js` with corrected
    method implementation
  - Updated `bb-components.js` and `bb-components.min.js` for production
    deployment
  - All POST/PUT/DELETE API calls throughout the application now function
    correctly
- **API Integration**: Fixed job creation endpoint integration
  - `/v1/jobs` POST endpoint now receives proper JSON data from dashboard
  - Request debugging confirmed proper method, headers, and body transmission
  - Removed debug logging after confirming fix works correctly

### Development Process

- **Testing Workflow**: Comprehensive debugging and testing of job creation flow
  - Traced request path from modal form submission through data binding library
    to API
  - Console logging confirmed fetchData method was ignoring POST parameters
  - Verified fix works by testing job creation with various domain inputs
  - Confirmed dashboard refresh and real-time updates work after job creation

## [0.5.6] – 2025-06-01

### Enhanced

- **User Experience**: Improved dashboard user identification and testing
  workflow
  - Updated dashboard header to display actual user email instead of placeholder
    "user@example.com"
  - Added automatic user avatar generation with smart initials extraction from
    email addresses
  - Real-time user info updates when authentication state changes
    (login/logout/token refresh)
  - Enhanced user session management with proper cleanup and state
    synchronisation

### Fixed

- **Dashboard User Display**: Resolved hardcoded placeholder in user interface
  - Replaced static "user@example.com" text with dynamic user email from
    Supabase session
  - Fixed avatar initials to properly reflect current authenticated user
  - Added fallback states for loading and error conditions
  - Improved authentication state listening for immediate UI updates

### Technical Implementation

- **Session Management**: Enhanced authentication flow integration
  - Direct Supabase session querying for reliable user data access
  - Auth state change listeners update user info automatically across
    login/logout cycles
  - Graceful error handling for session retrieval failures
  - Smart initials generation supporting various email formats
    (firstname.lastname, firstname_lastname, etc.)

### Development Workflow

- **Production Testing**: Completed full 6-step development workflow
  - GitHub Actions deployment successful for user interface improvements
  - Playwright MCP testing infrastructure verified (with noted session stability
    issues)
  - Production deployment confirmed working via manual verification

## [0.5.5] – 2025-06-01

### Added

- **Authentication Testing Infrastructure**: Comprehensive testing workflow for
  authentication flows
  - Created and successfully tested account creation with
    `simon+claude@teamharvey.co` using real-time password validation
  - Implemented real-time password strength checking using zxcvbn library with
    visual feedback indicators
  - Added password confirmation validation with visual success/error states
  - Comprehensive authentication modal testing via MCP Playwright browser
    automation
  - Database verification of account creation process (account created but
    requires email confirmation)

### Enhanced

- **Authentication Modal UX**: Production-ready authentication interface with
  industry-standard patterns
  - Real-time password strength evaluation using zxcvbn library (0-4 scale with
    colour-coded feedback)
  - Live password confirmation matching with instant visual validation feedback
  - Enhanced form validation with field-level error states and success
    indicators
  - Improved user experience with immediate feedback on password quality and
    match status
  - Modal-based authentication flow supporting login, signup, and password reset
    workflows

### Fixed

- **Domain References**: Corrected all application URLs to use proper domain
  structure
  - Updated authentication redirect URLs from `bluebandedbee.co` to
    `app.bluebandedbee.co`
  - Fixed API base URLs in Web Components to point to `app.bluebandedbee.co`
  - Updated all script URLs and CDN references in examples and documentation
  - Rebuilt Web Components with correct production URLs

### Documentation

- **Domain Usage Clarification**: Comprehensive documentation of domain
  structure and usage
  - **Local development**: `http://localhost:8080` - Blue Banded Bee application
    for local testing
  - **Production marketing site**: `https://bluebandedbee.co` - Marketing
    website only
  - **Production application**: `https://app.bluebandedbee.co` - Live
    application, services, demo pages
  - **Authentication service**: `https://auth.bluebandedbee.co` - Supabase
    authentication (unchanged)
  - Updated all documentation files to clearly specify domain purposes and usage
    contexts

### Technical Implementation

- **Authentication Flow Testing**: Complete browser automation testing of
  authentication workflows
  - Tested modal opening/closing, form switching between login/signup modes
  - Verified real-time password validation and strength indicators
  - Confirmed account creation process with database verification
  - Established testing patterns for future authentication feature development
- **Web Components Updates**: Rebuilt production components with correct domain
  configuration
  - Updated `web/src/utils/api.js` and rebuilt distribution files
  - Fixed OAuth redirect URLs in `dashboard.html`
  - Updated test helpers and example files with correct domain references

## [0.5.4] – 2025-05-31

### Added

- **Complete Data Binding Library**: Comprehensive template + data binding
  system for flexible dashboard development
  - Built `BBDataBinder` JavaScript library with `data-bb-bind` attribute
    processing for dynamic content
  - Implemented template engine with `data-bb-template` for repeated elements
    (job lists, tables, etc.)
  - Added authentication integration with `data-bb-auth` for conditional element
    display
  - Created comprehensive form handling with `data-bb-form` attributes and
    real-time validation
  - Built style and attribute binding with `data-bb-bind-style` and
    `data-bb-bind-attr` for dynamic CSS and attributes
- **Enhanced Form Processing**: Production-ready form handling with validation
  and error management
  - Real-time field validation with `data-bb-validate` attributes and custom
    validation rules
  - Automatic form submission to API endpoints with authentication token
    handling
  - Loading states, success/error messaging, and form reset capabilities
  - Support for job creation, profile updates, and custom forms with
    configurable endpoints
- **Example Templates**: Complete working examples demonstrating all data
  binding features
  - `data-binding-example.html` - Full demonstration of template binding with
    mock data
  - `form-example.html` - Comprehensive form handling examples with validation
  - `dashboard-enhanced.html` - Production-ready dashboard using data binding
    library

### Enhanced

- **Build System**: Updated Rollup configuration to build data binding library
  alongside Web Components
  - Added `bb-data-binder.js` and `bb-data-binder.min.js` builds for production
    deployment
  - Library available at `/js/bb-data-binder.min.js` endpoint for CDN-style
    usage
  - Zero runtime dependencies - works with vanilla JavaScript and Supabase

### Technical Implementation

- **Data Binding Architecture**: Template-driven approach where HTML controls
  layout and JavaScript provides functionality
  - DOM scanning system finds and registers elements with data binding
    attributes
  - Efficient element updates with path-based data mapping and template caching
  - Event delegation for `bb-action` attributes combined with data binding for
    complete template system
- **Authentication Integration**: Seamless Supabase Auth integration with
  conditional rendering
  - Elements with `data-bb-auth="required"` only show when authenticated
  - Elements with `data-bb-auth="guest"` only show when not authenticated
  - Automatic auth state monitoring and element visibility updates
- **Form Processing Pipeline**: Complete form lifecycle management from
  validation to submission
  - Client-side validation with multiple rule types (required, email, URL,
    length, pattern)
  - API endpoint determination based on form action with automatic
    authentication headers
  - Success/error handling with custom events and configurable redirects

## [0.5.3] – 2025-05-31

### Changed

- **Dashboard Architecture**: Replaced Web Components with vanilla JavaScript +
  attribute-based event handling
  - Removed Web Components dependencies (`bb-auth-login`, `bb-job-dashboard`)
    from dashboard
  - Implemented vanilla JavaScript with modern styling for better reliability
    and maintainability
  - Added attribute-based event system: elements with `bb-action` attributes
    automatically handle functionality
  - Replaced `onclick` handlers with `bb-action="refresh-dashboard"`,
    `bb-action="create-job"` pattern
  - Maintained modern UI design whilst switching to proven vanilla JavaScript
    approach

### Enhanced

- **Template + Data Binding Foundation**: Established framework for flexible
  dashboard development
  - Dashboard now demonstrates template approach where HTML layout is
    customisable
  - JavaScript automatically scans for `bb-action` and `bb-data-*` attributes to
    provide functionality
  - Event delegation system allows any HTML element with `bb-action` to trigger
    Blue Banded Bee features
  - Sets foundation for future template binding system where users control
    layout design

### Fixed

- **Production Dashboard Stability**: Resolved Web Components authentication and
  loading issues
  - Dashboard now uses proven vanilla JavaScript patterns instead of
    experimental Web Components
  - Removed complex component lifecycle management in favour of direct API
    integration
  - Eliminated dependency on Web Components build pipeline for core dashboard
    functionality

### Technical Details

- Consolidated `dashboard-new.html` and `dashboard.html` into single vanilla
  JavaScript implementation
- Added `setupAttributeHandlers()` function with event delegation for
  `bb-action` attributes
- Maintained API integration with `/v1/dashboard/stats` and `/v1/jobs` endpoints
- Preserved modern grid layout and responsive design from Web Components version

## [0.5.2] – 2025-05-31

### Fixed

- **Authentication Component OAuth Redirect**: Resolved OAuth login redirecting
  to dashboard on test pages
  - Fixed auth state change listener to only redirect when `redirect-url`
    attribute is explicitly set
  - Simplified redirect logic - components without `redirect-url` stay on
    current page after login
  - Removed complex `test-mode` attribute approach in favour of intuitive
    behaviour
  - OAuth flows (Google, GitHub, Slack) now complete on test pages without
    unwanted redirects

### Enhanced

- **Component Design Philosophy**: Streamlined authentication component
  behaviour
  - Test pages: `<bb-auth-login>` (no redirect-url) = No redirect, works in both
    logged-in/out states
  - Production pages: `<bb-auth-login redirect-url="/dashboard">` = Redirects
    after successful login
  - Cleaner, more predictable component behaviour without special testing
    attributes

### Technical Details

- Auth state change listener now checks for `redirect-url` attribute before
  triggering redirects
- Removed `test-mode` from observed attributes and related logic
- Web Components rebuilt and deployed with simplified redirect handling
- Both initial load check and OAuth completion follow same redirect-url logic

## [0.5.1] – 2025-05-31

### Added

- **Dashboard Route**: Added `/dashboard` endpoint to resolve OAuth redirect 404
  errors
  - Created dashboard page handler in Go API to serve `dashboard.html`
  - Updated Dockerfile to include dashboard.html in container deployment
  - Fixed authentication component redirect behaviour to prevent 404 errors
    after successful login

### Enhanced

- **Web Components Testing Infrastructure**: Comprehensive test page
  improvements
  - Added `test-mode` attribute to `bb-auth-login` component to prevent
    automatic redirects during testing
  - Created logout functionality for testing different authentication states
  - Enhanced test page with authentication status display and manual controls
  - Fixed redirect issues that prevented proper component testing

### Fixed

- **Authentication Component Redirect Logic**: Resolved automatic redirect
  problems
  - Modified `bb-auth-login` component to respect `test-mode="true"` attribute
  - Updated redirect logic to properly handle empty redirect URLs
  - Fixed issue where authenticated users were immediately redirected away from
    test pages

### Documentation

- **Supabase Integration Strategy**: Updated architecture documentation with
  platform integration recommendations
  - Added comprehensive Supabase feature mapping to development roadmap stages
  - Enhanced Architecture.md with real-time features, database functions, and
    Edge Functions strategy
  - Updated Roadmap.md to incorporate Supabase capabilities across Stage 5
    (Performance & Scaling) and Stage 6 (Multi-tenant & Teams)
- **Development Workflow**: Enhanced CLAUDE.md with comprehensive working style
  guidance
  - Added communication preferences, git workflow, and tech stack leverage
    guidelines
  - Documented build process awareness, testing strategy, and configuration
    management practices
  - Created clear guidance for future AI sessions to work more productively

### Technical Details

- Dashboard route serves existing dashboard.html with corrected Supabase
  credentials
- Test mode in authentication component prevents both initial redirect checks
  and post-login redirects
- Web Components require rebuild (`npm run build`) when source files are
  modified
- Git workflow updated to commit freely but only push when ready for production
  testing

## [0.5.0] – 2025-05-30

### Added

- **Web Components MVP Interface**: Complete frontend infrastructure for Webflow
  integration
  - Built vanilla Web Components architecture using template + data slots
    pattern (industry best practice)
  - Created `bb-data-loader` core component for API data fetching and Webflow
    template population
  - Implemented `bb-auth-login` component with full Supabase authentication and
    social providers
  - Added `BBBaseComponent` base class with loading/error states, data binding,
    and event handling
- **Production Build System**: Rollup-based build pipeline for component
  distribution
  - Zero runtime dependencies (vanilla JavaScript, Supabase via CDN)
  - Minified production bundle (`bb-components.min.js`) ready for CDN deployment
  - Development and production builds with source maps and error handling
- **Static File Serving**: Integrated component serving into existing Go
  application
  - Added `/js/` endpoint to serve Web Components as static files from Go app
  - Components now accessible at
    `https://app.bluebandedbee.co/js/bb-components.min.js`
  - Docker container properly configured to include built components

### Enhanced

- **Webflow Integration Strategy**: Clarified multi-interface architecture and
  user journeys
  - **BBB Main Website**: Primary dashboard built on Webflow with embedded Web
    Components
  - **Webflow Designer Extension**: Lightweight progress modals within Webflow
    Designer
  - **Slack Integration**: Threaded conversations with links to main BBB site
  - Updated documentation to reflect three distinct user journey patterns
- **Component Architecture**: Template-driven approach for maximum Webflow
  compatibility
  - Data binding with `data-bind` attributes for text content population
  - Style binding with `data-style-bind` for dynamic CSS properties (progress
    bars, etc.)
  - Event handling for user interactions (view details, cancel jobs, form
    submissions)
  - Real-time updates with configurable refresh intervals and WebSocket support

### Technical Implementation

- **API Integration**: Seamless connection to existing `/v1/*` RESTful endpoints
  - Authentication via JWT tokens from Supabase Auth
  - Error handling with structured API responses and user-friendly error
    messages
  - Rate limiting and CORS support for cross-origin requests
- **Development Workflow**: Streamlined build and deployment process
  - Source files in `/web/src/` with modular component structure
  - Build process: `npm run build` → commit built files → Fly deployment
  - No CDN required initially - components served from existing infrastructure

### Documentation

- **Complete Integration Examples**: Production-ready code examples for Webflow
  - `webflow-integration.html` - Copy-paste example for Webflow pages
  - `complete-example.html` - Full-featured demo with all component features
  - Comprehensive README with step-by-step Webflow integration instructions
- **Architecture Documentation**: Updated UI implementation plan with clarified
  user journeys
  - Documented template + data slots pattern and Web Components best practices
  - Clear separation between BBB main site, Designer Extension, and Slack
    integration
  - Technical justification for vanilla Web Components over framework
    alternatives

### Infrastructure

- **Deployment Ready**: Production infrastructure complete for Stage 4 MVP
  - Components automatically built and deployed with existing Fly.io workflow
  - Static file serving integrated into Go application without additional
    services
  - Backward compatible - no changes to existing API or authentication systems

## [0.4.3] – 2025-05-30

### Added

- **Complete Sentry Integration**: Comprehensive error tracking and performance
  monitoring
  - Properly initialised Sentry SDK in main.go with environment-aware
    configuration
  - Added error capture (`sentry.CaptureException()`) for critical business
    logic failures
  - Strategic error monitoring in job management, worker operations, and
    database transactions
  - Performance span tracking already operational: job operations, database
    operations, sitemap processing
  - Configured 10% trace sampling in production, 100% in development for optimal
    observability
- **Comprehensive Documentation Consolidation**: Streamlined from 31 to 10
  documentation files
  - Created unified `ARCHITECTURE.md` combining system design, technical
    concepts, and component details
  - Consolidated `DEVELOPMENT.md` merging setup, testing, debugging, and
    contribution guidelines
  - Cleaned up `API.md` with consistent endpoint references and comprehensive
    documentation
  - Created `DATABASE.md` covering PostgreSQL schema, queries, operations, and
    performance optimisation
  - Consolidated future plans into 3 actionable documents: UI implementation,
    Webflow integration, scaling strategy

### Changed

- **Documentation Structure**: Complete reorganisation for maintainability and
  clarity
  - Eliminated content overlap between architecture files (mental-model,
    implementation-details, jobs)
  - Fixed content inconsistencies: corrected project stage references, removed
    deprecated depth column mentions
  - Updated README.md with accurate Stage 4 status and enhanced documentation
    index with descriptions
  - Improved CLAUDE.md with updated code organisation reflecting current package
    structure
- **Error Monitoring Strategy**: Strategic approach to avoid over-logging while
  capturing critical issues
  - Focus on infrastructure failures, data consistency issues, and critical
    business operations
  - Avoided granular task-level logging while maintaining comprehensive system
    health monitoring
  - Integration with existing performance spans for complete observability

### Removed

- **Redundant Documentation**: Eliminated 21 redundant files and outdated
  content
  - Removed overlapping architecture files: mental-model.md,
    implementation-details.md, jobs.md
  - Consolidated reference files: codebase-structure.md, file-map.md,
    auth-integration.md, database-config.md
  - Cleaned up outdated plans: 8 completed or irrelevant planning documents
  - Removed CONTRIBUTING.md (merged into DEVELOPMENT.md) and duplicate guide
    content

### Fixed

- **Documentation Accuracy**: Corrected stale and inconsistent information
  throughout
  - Fixed project stage references (Stage 3 → Stage 4) in README.md
  - Removed deprecated depth column references from database documentation
  - Updated API endpoint paths to match current `/v1/*` structure
  - Corrected outdated technology references (SQLite → PostgreSQL)

## [0.4.2] – 2025-05-29

### Added

- **RESTful API Architecture**: Complete API infrastructure overhaul with modern
  standards
  - Implemented standardised error handling with request IDs and consistent HTTP
    status codes
  - Created comprehensive middleware stack: CORS, request ID tracking,
    structured logging, rate limiting
  - Built RESTful endpoint structure under `/v1/*` namespace for versioned API
    access
  - Added proper authentication middleware integration with Supabase JWT
    validation
- **API Response Standardisation**: Consistent response formats across all
  endpoints
  - Success responses include `status`, `data`, `message`, and `request_id`
    fields
  - Error responses provide structured error information with HTTP status codes
    and error codes
  - Request ID tracking for distributed tracing and debugging support
- **Enhanced Security**: Improved security posture with secured admin endpoints
  - Moved debug endpoints to `/admin/*` namespace with environment variable
    protection
  - Added CORS middleware for secure cross-origin requests
  - Implemented rate limiting with proper IP detection and standardised error
    responses

### Changed

- **API Endpoint Structure**: Migrated from ad-hoc endpoints to RESTful design
  - Job creation: `POST /v1/jobs` with JSON body instead of query parameters
  - Job status: `GET /v1/jobs/:id` following RESTful conventions
  - Authentication: Consolidated under `/v1/auth/*` namespace
  - Health checks: Standardised `/health` and `/health/db` endpoints
- **Error Handling**: Replaced inconsistent `http.Error()` calls with structured
  error responses
  - All errors now include request IDs for tracing
  - Consistent error codes: `BAD_REQUEST`, `UNAUTHORISED`, `NOT_FOUND`, etc.
  - Proper HTTP status code usage throughout the API
- **Code Organisation**: Refactored API logic into dedicated `internal/api`
  package
  - Separated concerns: handlers, middleware, errors, responses, authentication
  - Dependency injection pattern with clean handler structure
  - Eliminated duplicate endpoint logic and inconsistent patterns

### Removed

- **Legacy Endpoints**: Removed unused endpoints since APIs are not yet
  published
  - Removed `/site` and `/job-status` legacy endpoints and their handlers
  - Cleaned up duplicate code paths and unused imports
  - Simplified codebase by removing backward compatibility code

### Enhanced

- **Testing Infrastructure**: Created comprehensive API testing tools
  - Updated test login page to use new `/v1/*` endpoints
  - Added `api-tests.http` file for VS Code REST Client testing
  - Created detailed API testing guide with authentication examples
- **Documentation**: Updated API reference and implementation documentation
  - Comprehensive API testing guide with practical examples
  - Updated roadmap to reflect completed API infrastructure work
  - Enhanced code documentation with clear separation of concerns

### Technical Details

- New `internal/api` package structure with clean separation of handlers,
  middleware, and utilities
- Middleware stack processes requests in proper order: CORS → Request ID →
  Logging → Rate Limiting
- JWT authentication middleware integrates seamlessly with Supabase token
  validation
- Request ID generation uses timestamp + random bytes for unique request
  tracking
- Error responses provide consistent structure while maintaining security (no
  information leakage)

## [0.4.1] – 2025-05-27

### Fixed

- **Database Schema Issues**: Resolved critical production database errors
  - Added missing `error_message` column to jobs table to prevent database
    insertion failures
  - Fixed duplicate user creation constraint violations with idempotent user
    registration
  - `CreateUserWithOrganisation` now handles existing users gracefully instead
    of failing
- **User Registration Flow**: Enhanced authentication reliability
  - Multiple login attempts with same user ID no longer cause database
    constraint violations
  - Existing users are returned with their organisations rather than attempting
    duplicate creation
  - Improved error handling and logging for user creation scenarios

### Enhanced

- **Development Workflow**: Added git policy documentation to prevent accidental
  commits
- **Project Planning**: Added multi-provider account linking testing to roadmap
  for future investigation

### Technical Details

- Database migration adds `error_message TEXT` column to jobs table with
  `ALTER TABLE IF NOT EXISTS`
- User creation now checks for existing users before attempting INSERT
  operations
- Transaction rollback properly handles failed user creation attempts
- All database fixes are backward compatible with existing installations

## [0.4.0] – 2025-05-27

### Added

- **Complete Supabase Authentication System**: Full multi-tenant authentication
  with social login support
  - JWT validation middleware with structured error handling and token
    validation
  - Support for 8 social login providers: Google, Facebook, Slack, GitHub,
    Microsoft, Figma, LinkedIn + Email/Password
  - Custom domain authentication using `auth.bluebandedbee.co` for professional
    OAuth flows
  - User and organisation management with automatic organisation creation on
    signup
  - Row Level Security (RLS) policies for secure multi-tenant data access
- **Protected API Endpoints**: All job creation and user data endpoints now
  require authentication
  - `/site` endpoint (job creation) now requires valid JWT token and links jobs
    to users/organisations
  - `/job-status` endpoint protected with organisation-scoped access control
  - `/api/auth/profile` endpoint for authenticated user profile access
  - User registration API with automatic organisation linking
- **Database Schema Extensions**: Enhanced schema to support multi-tenant
  architecture
  - Added `users` and `organisations` tables with foreign key relationships
  - Added `user_id` and `organisation_id` columns to `jobs` table
  - Implemented Row Level Security on all user-related tables
  - Database migration logic for existing installations

### Enhanced

- **Authentication Flow**: Complete OAuth integration with account linking
  support
  - Flexible email-based account linking with UUID-based permanent user identity
  - Session management with token expiry detection and refresh warnings
  - Structured error responses for authentication failures
  - Support for multiple auth providers per user account
- **Multi-tenant Job Management**: Jobs are now scoped to organisations with
  shared access
  - All organisation members can view and manage all jobs within their
    organisation
  - Jobs automatically linked to creator's user ID and organisation ID
  - Database queries respect organisation boundaries through RLS policies

### Security

- **Comprehensive Authentication Security**: Production-ready security features
  - JWT token validation with proper error handling and logging
  - Authentication service configuration validation
  - Standardised error responses that don't leak sensitive information
  - Row Level Security policies prevent cross-organisation data access
- **Protected Endpoints**: All sensitive operations require valid authentication
  - Job creation requires authentication and organisation membership
  - Job status queries limited to organisation members
  - User profile access restricted to authenticated user's own data

### Technical Details

- Custom domain setup eliminates unprofessional Supabase URLs in OAuth flows
- Database migration handles existing installations with
  `ALTER TABLE IF NOT EXISTS`
- JWT middleware supports both required and optional authentication scenarios
- Account linking strategy preserves user choice while preventing duplicate
  accounts
- All authentication endpoints follow RESTful conventions with proper HTTP
  status codes

## [0.3.11] – 2025-05-26

### Added

- **MaxPages Functionality**: Implemented page limit controls for jobs
  - `max` query parameter now limits number of pages processed per job
  - Tasks beyond limit automatically set to 'skipped' status during creation
  - Added `skipped_tasks` column to jobs table and Job struct
  - Progress calculation excludes skipped tasks:
    `(completed + failed) / (total - skipped) * 100`
  - API responses include skipped count for full visibility

### Enhanced

- **Smart Task Status Management**: Tasks receive appropriate status at creation
  time
  - First N tasks (up to max_pages) get 'pending' status
  - Remaining tasks automatically get 'skipped' status
  - Eliminates need for post-creation status updates
- **Database Triggers**: Updated progress calculation triggers to handle skipped
  tasks
  - Automatic counting of completed, failed, and skipped tasks
  - Progress percentage calculation excludes skipped tasks from denominator
  - Job completion logic updated to account for skipped tasks

### Changed

- **Link Discovery Default**: Changed default behaviour to enable link discovery
  by default
  - `find_links` now defaults to `true` (was previously `false`)
  - Use `find_links=false` to disable link discovery and only crawl sitemap URLs
  - More intuitive API behaviour for comprehensive cache warming

### Fixed

- **Job Completion Logic**: Fixed job completion detection for jobs with limits
  - Updated completion checker: `(completed + failed) >= (total - skipped)`
  - Added safety check for division by zero in progress calculations
  - Prevents jobs from being stuck with remaining skipped tasks

### Technical Details

- MaxPages limit of 0 means unlimited processing (default behaviour)
- Task status determined during `EnqueueURLs` based on current task count vs
  max_pages
- Database schema migration adds `skipped_tasks INTEGER DEFAULT 0` column
- Backward compatible with existing jobs (skipped_tasks defaults to 0)

## [0.3.10] – 2025-05-26

### Added

- **Database-Driven Architecture**: Moved critical business logic to PostgreSQL
  triggers for improved reliability
  - Automatic job progress calculation (`progress`, `completed_tasks`,
    `failed_tasks`) via database triggers
  - Auto-generated timestamps (`started_at`, `completed_at`) based on task
    completion status
  - Eliminates race conditions and ensures data consistency across concurrent
    workers
- **Enhanced Dashboard UX**: Comprehensive date range and filtering improvements
  - Smart date range presets: Today, Last 24 Hours, Yesterday, Last 7/28/90
    Days, All Time, Custom
  - Automatic timezone conversion from UTC database timestamps to user's local
    timezone
  - Complete time series charts with all increments (shows empty periods for
    accurate visualisation)
  - Dynamic group-by selection that auto-updates based on date range scope

### Fixed

- **Timezone Consistency**: Resolved incorrect timestamp display in dashboard
  - Standardised all database timestamps to use UTC (`time.Now().UTC()` in Go,
    `NOW()` in PostgreSQL)
  - Fixed dashboard date formatting to properly convert UTC to user's local
    timezone
  - Corrected date picker logic to handle precise timestamp filtering instead of
    date-only ranges
- **Dashboard Data Access**: Fixed Row Level Security (RLS) blocking dashboard
  queries
  - Added anonymous read policies for `domains`, `pages`, `jobs`, and `tasks`
    tables
  - Enables dashboard functionality while maintaining security framework for
    future auth

### Enhanced

- **Simplified Go Code**: Removed complex manual progress calculation logic
  - `UpdateJobProgress()` function now handled entirely by database triggers
  - Eliminated manual timestamp management in job start/completion workflows
  - Reduced code complexity while improving reliability through
    database-enforced consistency
- **Chart Visualisation**: Improved dashboard charts with complete time coverage
  - Charts now display all time increments for selected range (e.g., all 24
    hours for "Today")
  - Fixed grouping logic to automatically select appropriate time granularity
  - Enhanced debugging output for troubleshooting data visualisation issues

### Technical Details

- Database triggers automatically fire on task status changes (`INSERT`,
  `UPDATE`, `DELETE` on tasks table)
- Progress calculation uses PostgreSQL aggregate functions for atomic updates
- Timezone handling leverages JavaScript's native `Intl.DateTimeFormat()` for
  accurate local conversion
- Chart time series generation creates complete axis labels even for periods
  with zero activity

## [0.3.9] – 2025-05-25

### Added

- **Startup Recovery System**: Automatic recovery for jobs interrupted by server
  restarts
  - Jobs with 'running' status and 'running' tasks are automatically detected on
    startup
  - Tasks are reset from 'running' to 'pending' and jobs are added back to
    worker pool
  - Eliminates need for manual intervention when jobs are stuck after restarts
- **Smart Link Filtering**: Enhanced crawler to extract only visible,
  user-clickable links
  - Filters out hidden elements (display:none, visibility:hidden,
    screen-reader-only)
  - Skips non-navigation links (javascript:, mailto:, empty hrefs)
  - Rejects links without visible text content (unless they have aria-labels)
  - Prevents extraction of framework-generated or accessibility-only links
- **Live Dashboard**: Real-time job monitoring dashboard with Supabase
  integration
  - Auto-refresh every 10 seconds with date range filtering
  - Smart time grouping (minute/hour/6-hour/day based on selected range)
  - Bar charts showing task completion over time with local timezone support
  - Comprehensive debugging and fallback displays for data access issues

### Fixed

- **Domain Filtering**: Improved same-domain detection to handle www prefix
  variations
  - `www.test.com` and `test.com` now correctly recognised as same domain
  - Enhanced subdomain detection works with both normalised and original domains
  - Prevents false rejection of internal links due to www prefix mismatches
- **External Link Rejection**: Strict filtering to prevent crawling external
  domains
  - All external domain links are now properly rejected with detailed logging
  - Eliminates failed crawls from external links being treated as relative URLs
  - Maintains focus on target domain while preventing scope creep
- **Database Reset**: Enhanced schema reset to handle views and dependencies
  - Properly drops views (job_list, job_dashboard) before dropping tables
  - Uses CASCADE to handle remaining dependencies automatically
  - Added comprehensive error logging and sequence cleanup

### Enhanced

- **Database Connection Resilience**: Improved connection pool settings and
  retry logic
  - Updated connection pool: MaxOpenConns (25→35), MaxIdleConns (10→15),
    MaxLifetime (5min→30min)
  - Added automatic retry logic with exponential backoff for transient
    connection failures
  - Enhanced error detection for connection-related issues (bad connection,
    unexpected parse, etc.)
- **Worker Recovery**: Enhanced task monitoring and job completion detection
  - Improved cleanup of stuck jobs where all tasks are complete but job status
    is still running
  - Better handling of stale task recovery with proper timeout detection
  - Enhanced logging throughout the recovery and monitoring processes
- **URL Normalisation**: Advanced link processing to eliminate duplicate pages
  - Automatic anchor fragment stripping (`/page#section1` → `/page`)
  - Trailing slash normalisation (`/events-news/` → `/events-news`)
  - Ensures consistent URL handling and prevents duplicate crawling of identical
    pages

### Technical Details

- Dashboard uses date-only pickers with proper timezone handling for accurate
  time grouping
- Link filtering integrates with Colly's HTML element processing for efficient
  visibility detection
- Domain comparison uses normalised hostname matching with comprehensive
  subdomain support
- Database retry logic specifically targets PostgreSQL connection issues with
  appropriate backoff strategies

## [0.3.8] – 2025-05-25

### Fixed

- **Critical Production Fix**: Resolved database schema mismatch causing task
  insertion failures
  - Fixed INSERT statement parameter count mismatch in `/internal/db/queue.go`
  - Corrected VALUES clause to match 9 fields with 9 placeholders (`$1` through
    `$9`)
  - Eliminated
    `pq: null value in column "depth" of relation "tasks" violates not-null constraint`
    error
- Fixed compilation issues in test utilities:
  - Updated `cmd/test_jobs/main.go` to use correct function signatures for
    `NewWorkerPool` and `NewJobManager`
  - Added proper `dbQueue` parameter initialisation following production code
    patterns

### Technical Details

- The production database retained the deprecated `depth` column from v0.3.6,
  but the code was updated in v0.3.7 to remove depth functionality
- Database schema reset was required to align production database with current
  code expectations
- Task queue now successfully processes jobs without depth-related constraint
  violations

## [0.3.7] – 2025-05-18

### Removed

- Removed depth functionality from the codebase:
  - Removed depth column from tasks table schema
  - Removed depth parameter from all EnqueueURLs functions
  - Updated code to not use depth in task processing
  - Modified database queries to exclude the depth field
  - Simplified code by removing unused functionality

## [0.3.6] – 2025-05-18

### Fixed

- Fixed job counter updates for `sitemap_tasks` and `found_tasks` columns:
  - Added missing functionality to update sitemap counter when sitemap URLs are
    processed
  - Implemented incrementing of found task counter for URLs discovered during
    crawling
  - Fixed duplicate processing issue by moving the page processing mark after
    successful task creation
  - Updated job query to properly return counter values
- Improved task creation reliability by ensuring pages are only marked as
  processed after successful DB operations

## [0.3.5] – 2025-05-17

### Changed

- Major code refactoring to improve architecture and maintainability:
  - Eliminated duplicate code across the codebase
  - Removed global state in favor of proper dependency injection
  - Standardised function naming conventions
  - Clarified responsibilities between packages
  - Moved database operations to a unified interface
  - Improved transaction management with DbQueue

### Removed

- Removed redundant files and functions:
  - Eliminated `jobs/db.go` (moved functions to other packages)
  - Removed `jobs/queue_helpers.go` (consolidated functionality)
  - Removed global state management with `SetDBInstance`
  - Eliminated duplicate SQL operations

## [0.3.4] – 2025-05-17

### Added

- Enhanced sitemap crawling with improved URL handling
- Added URL normalisation in sitemap processing
- Implemented robust error handling for URL processing
- Added better detection and correction of malformed URLs

### Fixed

- Fixed sitemap URL discovery and processing issues
- Improved relative URL handling in crawler
- Resolved issues with URL encoding/decoding in sitemap parser
- Fixed task queue URL processing in worker pool

### Changed

- Enhanced worker pool to better handle URL variations
- Updated job manager to properly normalise URLs before processing
- Improved URL validation logic in task processing

## [0.3.3] – 2025-04-22

### Added

- Added `sitemap_tasks` and `found_tasks` columns to the `jobs` table and
  corresponding fields in the Job struct
- Enqueued discovered links (same-domain pages and document URLs) via link
  extraction in the worker pool

### Changed

- `processTask` now filters `result.Links` to include only same-site pages and
  docs (`.pdf`, `.doc`, `.docx`) and enqueues them
- Updated `setupSchema` to include new columns with `ALTER TABLE IF NOT EXISTS`
- Exposed `Crawler.Config()` method to allow workers to read the `FindLinks`
  flag

### Documentation

- Updated `docs/architecture/jobs.md` to document new task counters and
  link-extraction behaviour

## [0.3.2] ��� 2025-04-21

### Changed

- Improved database configuration management with validation for required fields
- Enhanced worker pool notification system with more robust connection handling
- Simplified notification handling in worker pool with better error recovery
- Fixed linting issues in worker pool implementation

## [0.3.1] – 2025-04-21

### Changed

- Fixed documentation file references in INIT.md and README.md to use explicit
  relative paths
- Updated ROADMAP.md references to point to root directory instead of docs/
- Ensured consistent file linking across documentation

## [0.3.0] – 2025-04-20

### Added

- New `domains` and `pages` reference tables for improved data integrity
- Helper methods for domain and page management
- Added depth control for crawling with per-task depth configuration

### Removed

- Removed legacy `crawl_results` table and associated code.
- Removed unused functions and methods to improve code maintainability
- Eliminated deprecated code including outdated `rand.Seed` usage

### Changed

- Restructured documentation under `docs/` directory.
- Added limit to site crawl to control no of pages to crawl.
- Modified `jobs` table to reference domains by ID instead of storing domain
  names directly
- Updated `tasks` table to use page references instead of storing full URLs
- Refactored URL handling throughout the codebase to work with the new reference
  system

### Fixed

- Correctly set job and task completion timestamps (`CompletedAt`) when tasks
  and jobs complete.
- Fixed "append result never used" warnings in database operations
- Resolved unused import warnings and other code quality issues
- Fixed SQL parameter placeholders to use PostgreSQL-style numbered parameters
  (`$1`, `$2`, etc.) instead of MySQL/SQLite-style (`?`)
- Fixed task processing issues after database reset by ensuring consistent
  parameter style in all SQL queries
- Corrected parameter count mismatch in batch insert operations

## [0.2.0] - 2025-04-20

### Changed

- **Major Database Migration**: Fully migrated from SQLite/Turso to PostgreSQL
  - Removed all SQLite dependencies including
    `github.com/tursodatabase/libsql-client-go`
  - Reorganised database code structure, moving from `internal/db/postgres` to
    `internal/db`
  - Updated all application code to use PostgreSQL exclusively
  - Fixed all database-related tests

### Fixed

- Fixed crawler's `WarmURL` method to properly handle HTTP responses, context
  cancellation, and timeouts
- Resolved undefined functions and variables in test files related to the
  PostgreSQL task queue
- Implemented rate limiting functionality in the app server
- Updated all tests to work with the PostgreSQL backend
- Ensured all tests pass successfully after modifications

### Technical Debt

- Removed duplicated code from the SQLite implementation
- Cleaned up directory structure to better reflect current architecture

## [0.1.0] - 2025-04-15

### Added

- Initial project setup
- Basic crawler implementation with Colly
- Job queue system for managing crawl tasks
- Web API for submitting and monitoring crawl jobs
- SQLite database integration with Turso

### Technical Details

- Go modules for dependency management
- Internal package structure with clean separation of concerns
- Test suite for crawler and database operations
- Basic rate limiting and error handling<|MERGE_RESOLUTION|>--- conflicted
+++ resolved
@@ -29,7 +29,6 @@
 
 ## [Unreleased]
 
-<<<<<<< HEAD
 ### Added
 
 - **Database Connection Resilience**: Implemented exponential backoff retry
@@ -43,9 +42,8 @@
   - Retry configuration: 10 attempts max, 1s-30s exponential backoff with jitter
   - Prevents Fly.io machine restart exhaustion (observed: 10 restarts over 5
     hours)
-=======
+
 ## [0.16.2] – 2025-11-02
->>>>>>> c0261609
 
 ### Fixed
 
