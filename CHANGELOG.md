--- conflicted
+++ resolved
@@ -29,7 +29,8 @@
 
 ## [Unreleased]
 
-<<<<<<< HEAD
+## [0.17.5] – 2025-11-09
+
 - Queue claiming:
   - Removed the standalone `jobHasCapacityTx` / `jobHasPendingTasksTx`
     pre-checks (and their `FOR SHARE` locks) so workers no longer lock a job row
@@ -37,9 +38,6 @@
   - All concurrency/emptiness checks now happen inside the existing claim CTE,
     eliminating the lock-upgrade deadlocks introduced in the 0.17.0
     optimisations.
-=======
-## [0.17.5] – 2025-11-09
->>>>>>> f76a357c
 
 ## [0.17.4] – 2025-11-09
 
